/*
 * OVAL simple application for evaluating OVAL definition file.
 * The output is system characteristic xml file and oval results xml file.
 * Program iterate through tests in every definition and evaluate objects
 * of these tests.
 *
 * Copyright 2010 Red Hat Inc., Durham, North Carolina.
 * All Rights Reserved.
 *
 * This library is free software; you can redistribute it and/or
 * modify it under the terms of the GNU Lesser General Public
 * License as published by the Free Software Foundation; either
 * version 2.1 of the License, or (at your option) any later version.
 *
 * This library is distributed in the hope that it will be useful, 
 * but WITHOUT ANY WARRANTY; without even the implied warranty of
 * MERCHANTABILITY or FITNESS FOR A PARTICULAR PURPOSE.  See the GNU
 * Lesser General Public License for more details.
 *
 * You should have received a copy of the GNU Lesser General Public
 * License along with this library; if not, write to the Free Software 
 * Foundation, Inc., 59 Temple Place, Suite 330, Boston, MA  02111-1307  USA
 *
 * Authors:
 *      Maros Barabas  <mbarabas@redhat.com>

 * Help:
 *      compile: $gcc oscap-scan.c -lcurl -lopenscap -I/usr/include/openscap/
 *               or
 *               $gcc -I../src/OVAL/public/ -I../src/common/public/ oscap-scan.c -L../src/.libs/ -lcurl -lopenscap
 *      run:     $./oscap-scan -v definition_file.xml --result-file=results.xml --syschar-file=syschars.xml
 */

#include <stdio.h>
#include <stdlib.h>
#include <string.h>
#include <getopt.h>

/* curl */
#include <curl/curl.h>
#include <curl/types.h>
#include <curl/easy.h>

/* lstat and errno */
#include <sys/types.h>
#include <sys/stat.h>
#include <unistd.h>
#include <errno.h>

/* OSCAP */
#include <oval_probe.h>
#include <oval_agent_api.h>
#include <oval_results.h>
#include <oval_variables.h>
#include <error.h>
#include <text.h>

#include <xccdf.h>
#include <xccdf_policy.h>

void print_usage(const char *pname, FILE * out);
int app_evaluate_test(struct oval_test *test, oval_probe_session_t *sess,
		      struct oval_definition_model *def_model, struct oval_syschar_model *sys_model, int verbose);
int app_evaluate_criteria(struct oval_criteria_node *cnode, oval_probe_session_t *sess,
			  struct oval_definition_model *def_model, struct oval_syschar_model *sys_model, int verbose);
char *app_curl_download(char *url);

struct usr_s {

	struct oval_result_system *rsystem;
	char *result_id;
};

/**
 * Function print usage of this program to specified output
 * @param pname name of program, standard usage argv[0]
 * @param out output stream for fprintf function, standard usage stdout or stderr
 */
void print_usage(const char *pname, FILE * out)
{

	fprintf(out,
		"Usage: %s [options] [url|path/]filename\n"
		"\n"
		"Evaluate OVAL definition file specified by filename.\n"
		"The input source may be either the full path to the xml file "
		"or an URL from which to download it.\n"
		"\n"
		"Options:\n"
		"   -h --help\r\t\t\t\t - show this help\n"
		"   -v --verbose <integer>\r\t\t\t\t - run in verbose mode (0,1)\n"
		"   -q --quiet\r\t\t\t\t - Quiet mode. Suppress all warning and messages.\n"
		"   -o --objects-only\r\t\t\t\t - evaluate objects only, ignore definitions "
		" \n\r\t\t\t\t   and verbosity\n"
		"   --xccdf <file>\r\t\t\t\t - The name of XCCDF file (required XCCDF support) \n"
		"   --result-file <file>\r\t\t\t\t - The name of file with OVAL results output.\n"
		"   --syschar-file <file>\r\t\t\t\t - The name of file with Syschar output.\n", pname);
}

/**
 * Function evaluating tests. First get object from test and try if it's already
 * evaluated. If not, process the evaluation.
 * @param test oval_test structure which is being evaluated
 * @param sess oval_probe_session structure for probe process
 * @param def_model Definition model
 * @param sys_model System characteristic model
 * @param verbose Verbosity level
 * @returns -1 in case of error, 0 in case of warning and 1 in case of success
 */
int app_evaluate_test(struct oval_test *test, oval_probe_session_t *sess,
		      struct oval_definition_model *def_model, struct oval_syschar_model *sys_model, int verbose)
{

	char *objid;
	struct oval_object *object;
	struct oval_syschar *syschar = NULL;

	object = oval_test_get_object(test);

	/* Check if there is an object to evaluate */
	if (object != NULL) {
		objid = oval_object_get_id(object);
		/* Is the object already evaluated ? */
		syschar = oval_syschar_model_get_syschar(sys_model, objid);
		if (syschar == NULL) {
			/* NO it's not done yet, continue .. */
			if (verbose == 2)
				fprintf(stdout, "Probing object (%s)\n", objid);
			syschar = oval_probe_object_eval(sess, object, 0);
			/* There is a problem with evaluating .. */
			if (syschar == NULL) {
				if (verbose >= 1)
					fprintf(stdout, "WARNING: Syschar for object (%s) is not available\n", objid);
				if (oscap_err()) {
					if (verbose >= 0)
						printf("Error: (%d) %s\n", oscap_err_code(), oscap_err_desc());
					/* does it make sense to continue? depends on error code */
				}
				syschar = oval_syschar_new(sys_model, object);
				oval_syschar_set_flag(syschar, SYSCHAR_FLAG_NOT_COLLECTED);
			}
			/* Everything OK, add characteristic for this object to syschar model */
			oval_syschar_model_add_syschar(sys_model, syschar);
			/* Object is already evaluated and present in syschar model */
		} else if (verbose == 2)
			fprintf(stdout, "Object (%s) already done, skipping\n", objid);
		/* Probably we are on unknown_test which does noto contain objects */
	} else if (verbose == 2)
		fprintf(stdout, "Test (%s) contains no objects\n", oval_test_get_id(test));

	return 1;
}

/**
 * Function that takes criteria node, find it's type and then goes recursively deeper
 * to criteria XML tree to evaluate all criterions and extended definitions by calling
 * app_evaluate_test on final criterion node.
 * @param cnode oval_criteria_node structure represents criteria, criterion and 
 *              extended definition node
 * @param sess oval_probe_session structure for probe process
 * @param def_model Definition model
 * @param sys_model System characteristic model
 * @param verbose Verbosity level
 * @returns -1 in case of error, 0 in case of warning and 1 in case of success
 */
int app_evaluate_criteria(struct oval_criteria_node *cnode, oval_probe_session_t *sess,
			  struct oval_definition_model *def_model, struct oval_syschar_model *sys_model, int verbose)
{

	int ret = -1;
	switch (oval_criteria_node_get_type(cnode)) {
		/* Criterion node is final node that has reference to test */
	case OVAL_NODETYPE_CRITERION:{
			/* There should be a test .. */
			struct oval_test *test = oval_criteria_node_get_test(cnode);
			if (test == NULL)
				return -1;
			/* .. evaluate it and return */
			return app_evaluate_test(test, sess, def_model, sys_model, verbose);

		}
		break;
		/* Criteria node is type of set that contains more criterias. Criteria node
		 * child can be also type of criteria, criterion or extended definition */
	case OVAL_NODETYPE_CRITERIA:{
			/* group of criterion nodes, get subnodes, continue recursive */
			struct oval_criteria_node_iterator *cnode_it = oval_criteria_node_get_subnodes(cnode);
			if (cnode_it == NULL)
				return -1;
			/* we have subnotes */
			struct oval_criteria_node *node;
			while (oval_criteria_node_iterator_has_more(cnode_it)) {
				node = oval_criteria_node_iterator_next(cnode_it);
				ret = app_evaluate_criteria(node, sess, def_model, sys_model, verbose);
				if (ret < 0) {
					oval_criteria_node_iterator_free(cnode_it);
					return ret;
				}
			}
			oval_criteria_node_iterator_free(cnode_it);
		}
		break;
		/* Extended definition contains reference to definition, we need criteria of this
		 * definition to be evaluated completely */
	case OVAL_NODETYPE_EXTENDDEF:{
			struct oval_definition *oval_def = oval_criteria_node_get_definition(cnode);
			cnode = oval_definition_get_criteria(oval_def);
			return app_evaluate_criteria(cnode, sess, def_model, sys_model, verbose);
		}
		break;
	case OVAL_NODETYPE_UNKNOWN:
	default:
		return -1;
	}
	return ret;
}

/**
 * Function with CURL support to download file from remote storage. 
 * Function takes url (which can be path to local file), test if we can stat the file. If 
 * the file is local just returns the path otherwise starts downloading process and 
 * returns name of local stored file.
 * Tested on HTTP, FTP protocols.
 * @param url URL or PATH to file
 * @return path to local file
 */
char *app_curl_download(char *url)
{

	struct stat buf;
	/* Is the file local ? */
	if (lstat(url, &buf) == 0)
		return url;

	/* Remote file will be stored in this xml */
	char *outfile = "definition_file.xml";

	CURL *curl;
	FILE *fp;
	CURLcode res;
	/* Initialize CURL for download remote file */
	curl = curl_easy_init();
	if (!curl)
		return NULL;

	fp = fopen(outfile, "wb");
	/* Set options for download file to *fp* from *url* */
	curl_easy_setopt(curl, CURLOPT_URL, url);
	curl_easy_setopt(curl, CURLOPT_WRITEDATA, fp);
	res = curl_easy_perform(curl);
	if (res != 0) {
		curl_easy_cleanup(curl);
		fclose(fp);
		return NULL;
	}

	curl_easy_cleanup(curl);
	fclose(fp);

	return outfile;
}

#ifdef ENABLE_XCCDF
static bool callback(struct xccdf_policy_model *model, const char *href, const char *id, void *usr)
{
	oval_result_t result;
	struct oval_result_definition *def = oval_result_system_get_definition(((struct usr_s *)usr)->rsystem, (char *)id);
	if (def == NULL)
		return false;

	result = oval_result_definition_eval(def);
	printf("Definition \"%s\" result: %s\n", id, oval_result_get_text(result));

	/* Add result to Policy Model */
	struct xccdf_result *ritem;
	char *rid = ((struct usr_s *)usr)->result_id;

	/* Is the Result already existing ? */
	ritem = xccdf_policy_model_get_result_by_id(model, rid);
	if (ritem == NULL) {
		/* Should be here an error ? */
	} else {
		struct xccdf_rule_result *rule_ritem = xccdf_rule_result_new();
		xccdf_rule_result_set_result(rule_ritem, result);
		xccdf_result_add_rule_result(ritem, rule_ritem);
		xccdf_result_set_id(ritem, id);
	}

	return true;
}
#endif

/**
 * Main function
 */
int main(int argc, char **argv)
{
	int verbose = 0;	    /**< Verbosity level variable */
	int method = 0;		    /**< Method 1 - iterate objects; 
                                                0 - iterate definitions */
	char *url_OVAL = NULL;	    /**< URL of OVAL definition file */
	char *url_XCCDF = NULL;	    /**< URL of OVAL definition file */
	oval_probe_session_t *sess = NULL;   /**< */
	char *f_OVAL = NULL;	    /**< Name of OVAL definition file*/
	char *f_XCCDF = NULL;	    /**< Name of XCCDF benchmark file*/
	char *f_Results = NULL;
	char *f_Syschar = NULL;

	/**************** GETOPT  ***************/
	int c;

	while (1) {

		int option_index = 0;
		static struct option long_options[] = {
			/* Long options. */
			{"quiet", 0, 0, 'q'},
			{"objects-only", 0, 0, 'o'},
			{"help", 0, 0, 'h'},
			{"result-file", 1, 0, 0},
			{"syschar-file", 1, 0, 1},
			{"verbose", 1, 0, 2},
			{"xccdf", 1, 0, 3},
			{0, 0, 0, 0}
		};

		c = getopt_long(argc, argv, "qohv0123", long_options, &option_index);
		if (c == -1)
			break;

		switch (c) {

		case 0:	/* Results */
			f_Results = strdup(optarg);
			break;

		case 1:	/* Syschars */
			f_Syschar = strdup(optarg);
			break;

		case 2:	/* Verbose */
			if (verbose != -1)
				verbose = atoi(optarg);
			if (verbose >= 1)
				verbose = 2;
			break;

		case 3:	/* XCCDF */
			url_XCCDF = strdup(optarg);
			break;

		case 'v':
			/* quiet is higher priority then verbose */
			if (verbose != -1)
				verbose += 1;
			if (verbose >= 1)
				verbose = 2;
			break;

		case 'q':
			verbose = -1;
			break;

		case 'o':
			method = 1;
			break;

		case 'h':	/* Help */
			print_usage(argv[0], stderr);
			return 0;

		default:
			fprintf(stderr, "Bad usage of %s !\n\n", argv[0]);
			print_usage(argv[0], stderr);
			return 1;
		}
	}

	if (optind < argc)	/* mandatory OVAL file */
		url_OVAL = strdup(argv[optind++]);

	if (optind < argc) {	/* No other not-optional argument */
		fprintf(stderr, "Bad usage of %s !\n\n", argv[0]);
		print_usage(argv[0], stderr);
		return 1;
	}

	/* Post processing of options */
	/* fetch file from remote source */
	if (url_OVAL == NULL) {
		fprintf(stderr, "Bad usage of %s !\n\n", argv[0]);
		print_usage(argv[0], stderr);
		return 1;
	}

	if (url_XCCDF != NULL) {

		f_XCCDF = app_curl_download(url_XCCDF);
		if (!f_XCCDF) {
			if (verbose >= 0)
				fprintf(stderr, "Error: (%d) %s\n", oscap_err_code(), oscap_err_desc());
			return 1;
		}
	}

	f_OVAL = app_curl_download(url_OVAL);
	if (!f_OVAL) {
		if (verbose >= 0)
			fprintf(stderr, "Error: (%d) %s\n", oscap_err_code(), oscap_err_desc());
		return 1;
	}

	/* If results file and syschar file is not specified, we export it anyway */
	/*if (f_Results == NULL) {
	   f_Results = malloc( sizeof(char) * strlen(f_OVAL) + 15 );
	   sprintf(f_Results, "%s.results.xml", f_OVAL);
	   }

	   if (f_Syschar == NULL) {
	   f_Syschar = malloc( sizeof(char) * strlen(f_OVAL) + 15 );
	   sprintf(f_Syschar, "%s.syschar.xml", f_OVAL);
	   } */

	if (verbose >= 2) {
		printf("Running options:\n");
		printf("\tOption Verbose:\r\t\t\t %d\n", verbose);
		printf("\tOption Method:\r\t\t\t %d\n", method);
		printf("\tOption OVAL:\r\t\t\t %s\n", url_OVAL);
		printf("\tOption Results:\r\t\t\t %s\n", f_Results);
		printf("\tOption Syschar:\r\t\t\t %s\n", f_Syschar);
		printf("\tOption XCCDF:\r\t\t\t %s\n", url_XCCDF);
	}
	/**************** GETOPT ***************/

	/* Get definition model from XML file */
	/* Set import source for OVAL definition file */
	struct oscap_import_source *def_in = oscap_import_source_new_file(f_OVAL, NULL);
	struct oval_definition_model *def_model = oval_definition_model_new();
	free(f_OVAL);
	oval_definition_model_import(def_model, def_in);
	/* Import problems ? Do not continue then ! */
	if (oscap_err()) {
		if (verbose >= 0)
			fprintf(stderr, "Error: (%d) %s\n", oscap_err_code(), oscap_err_desc());
		oscap_import_source_free(def_in);
		return 1;
	}
	oscap_import_source_free(def_in);

#ifdef ENABLE_XCCDF

        struct oval_variable_model      * var_model     = NULL;
        struct xccdf_policy_iterator    * policy_it     = NULL;
        struct xccdf_policy             * policy        = NULL;
        struct xccdf_benchmark          * benchmark     = NULL;
        struct xccdf_policy_model       * policy_model  = NULL;

	/* ========== XCCDF Variables ========== */
        if (f_XCCDF != NULL) {

            struct oscap_import_source *ben_in = oscap_import_source_new_file(f_XCCDF, NULL);
            benchmark = xccdf_benchmark_import(ben_in);
            policy_model = xccdf_policy_model_new(benchmark);

            /* Get the first policy, just for prototype */
            policy_it = xccdf_policy_model_get_policies(policy_model);
            if (xccdf_policy_iterator_has_more(policy_it))
                    policy = xccdf_policy_iterator_next(policy_it);
            xccdf_policy_iterator_free(policy_it);

            /* Get Variable model from XCCDF and add it to OVAL */
            var_model = xccdf_policy_get_variables(policy, def_model);
            
            /* Add model to definition model */
            oval_definition_model_bind_variable_model(def_model, var_model);

            oscap_import_source_free(ben_in);
        }
#endif

	/* TODO: prevent fail behaviour by validating OVAL content */

	/* create syschar model */
	struct oval_syschar_model *sys_model = oval_syschar_model_new(def_model);

	sess = oval_probe_session_new(sys_model);
	/* probe sysinfo */
	struct oval_sysinfo *sysinfo;
	sysinfo = oval_probe_sysinf_eval(sess);
	if (sysinfo == NULL) {
		if (verbose >= 1)
			fprintf(stdout, "Warning: sysinfo not available\n");
		if (oscap_err()) {
			if (verbose >= 0)
				fprintf(stderr, "Error: (%d) %s\n", oscap_err_code(), oscap_err_desc());
			return 1;
		}
	}
	oval_syschar_model_set_sysinfo(sys_model, sysinfo);
	oval_sysinfo_free(sysinfo);

	/* create result model */
	struct oval_syschar_model *sys_models[] = { sys_model, NULL };
	struct oval_results_model *res_model = oval_results_model_new(def_model, sys_models);
	struct oval_result_system_iterator *rsystem_it = oval_results_model_get_systems(res_model);
	struct oval_result_system *rsystem = oval_result_system_iterator_next(rsystem_it);  /**< Only first system here */

	int ret = 0;
	if (method == 1) {
		/* First method - evaluate objects only */
		oval_syschar_model_probe_objects(sys_model);
		/* Evaluate gathered system characteristics */
		oval_results_model_eval(res_model);
	} else {
		/* Get the list of definitions */
		struct oval_definition_iterator *oval_def_it = oval_definition_model_get_definitions(def_model);
		struct oval_criteria_node *cnode = NULL;
		struct oval_definition *oval_def = NULL;

		/* Get number of definitions */
		int def_count = 0;
		while (oval_definition_iterator_has_more(oval_def_it)) {
			(void)oval_definition_iterator_next(oval_def_it);
			def_count++;
		}
		oval_definition_iterator_free(oval_def_it);

		/* Reset iterator */
		oval_def_it = oval_definition_model_get_definitions(def_model);
		/* Iterate through definitions and evaluate all criteria */
		/* Evaluate each definition right after that */
		int curr = 0;
		char *id = NULL;
		oval_result_t result;
		while (oval_definition_iterator_has_more(oval_def_it)) {
			curr++;
			oval_def = oval_definition_iterator_next(oval_def_it);

			cnode = oval_definition_get_criteria(oval_def);
                        if (cnode == NULL) {
                                fprintf(stderr, "No criteria node for OVAL definitoin %s\n", oval_definition_get_id(oval_def));
                                continue;
                        }

<<<<<<< HEAD
                        ret = app_evaluate_criteria(cnode, pctx, def_model, sys_model, verbose);
=======
			ret = app_evaluate_criteria(cnode, sess, def_model, sys_model, verbose);
>>>>>>> 7d6a4225
                        if (ret == -1)
                                break;

			id = oval_definition_get_id(oval_def);
			result = oval_result_system_eval_definition(rsystem, id);
			if (oscap_err()) {
				if (verbose >= 0)
					fprintf(stderr, "Error: (%d) %s\n", oscap_err_code(), oscap_err_desc());
				return 1;
			}

			if (verbose >= 0)
				fprintf(stdout, "Definition \"%s\": %s\n", oval_definition_get_title(oval_def),
					oval_result_get_text(result));
		}
		oval_definition_iterator_free(oval_def_it);
	}
	oval_probe_session_destroy(sess);
	if (verbose >= 0)
		printf("Evaluation: All done.\n");

	if (ret == -1) {
		if ((oscap_err()) && (verbose >= 0))
			if (verbose >= 0)
				fprintf(stderr, "Error: (%d) %s\n", oscap_err_code(), oscap_err_desc());
		return 1;
	}
	/* print # syschars */
	int count = 0;
	struct oval_syschar_iterator *syschars = oval_syschar_model_get_syschars(sys_model);
	for (count = 0; oval_syschar_iterator_has_more(syschars); count++) {
		oval_syschar_iterator_next(syschars);
	}
	oval_syschar_iterator_free(syschars);

	if (f_Syschar != NULL) {
		/* Export syschar model to XML */
		struct oscap_export_target *syschar_out = oscap_export_target_new_file(f_Syschar, "UTF-8");
		oval_syschar_model_export(sys_model, syschar_out);
		free(f_Syschar);
		oscap_export_target_free(syschar_out);
	}

	/* Output all results */
	struct oval_result_definition *definition = NULL;
	struct oval_result_definition_iterator *definition_it = NULL;
	struct oval_definition *odefinition = NULL;
	oval_result_t result;
	int result_false = 0;
	int result_true = 0;
	int result_invalid = 0;
	int result_unknown = 0;
	int result_neval = 0;
	int result_napp = 0;

	definition_it = oval_result_system_get_definitions(rsystem);
	while (oval_result_definition_iterator_has_more(definition_it)) {
		definition = oval_result_definition_iterator_next(definition_it);
		odefinition = oval_result_definition_get_definition(definition);
		result = oval_result_definition_get_result(definition);
		switch (result) {
		case OVAL_RESULT_TRUE:{
				result_true++;
			}
			break;
		case OVAL_RESULT_FALSE:{
				result_false++;
			}
			break;
		case OVAL_RESULT_INVALID:{
				result_invalid++;
			}
			break;
		case OVAL_RESULT_UNKNOWN:{
				result_unknown++;
			}
			break;
		case OVAL_RESULT_NOT_EVALUATED:{
				result_neval++;
			}
			break;
		case OVAL_RESULT_NOT_APPLICABLE:{
				result_napp++;
			}
			break;
		default:
			break;
		}

		if (method == 1 && verbose >= 0)
			fprintf(stdout, "Definition \"%s\": %s\n", oval_definition_get_title(odefinition),
				oval_result_get_text(result));
	}

	oval_result_definition_iterator_free(definition_it);
	oval_result_system_iterator_free(rsystem_it);

	if (verbose >= 2) {
		fprintf(stdout, "====== RESULTS ======\n");
		fprintf(stdout, "TRUE:          \r\t\t %d\n", result_true);
		fprintf(stdout, "FALSE:         \r\t\t %d\n", result_false);
		fprintf(stdout, "INVALID:       \r\t\t %d\n", result_invalid);
		fprintf(stdout, "UNKNOWN:       \r\t\t %d\n", result_unknown);
		fprintf(stdout, "NOT EVALUATED: \r\t\t %d\n", result_neval);
		fprintf(stdout, "NOT APPLICABLE:\r\t\t %d\n", result_napp);
	}
#ifdef ENABLE_XCCDF
	/* ========== XCCDF ========== */
	if (f_XCCDF != NULL) {	/* We have XCCDF specified */

		struct usr_s *usr = malloc(sizeof(struct usr_s *));
		usr->rsystem = rsystem;
		usr->result_id = "oscap_scan-test";	/* ID of TestResult in XCCDF model */

		/* New TestResult structure */
		struct xccdf_result *ritem = xccdf_result_new();
		xccdf_result_set_id(ritem, usr->result_id);
		/* Fill the structure */
		xccdf_result_set_benchmark_uri(ritem, url_XCCDF);
		struct oscap_text *title = oscap_text_new();
		oscap_text_set_text(title, "OSCAP Scan Result");
		xccdf_result_add_title(ritem, title);
		xccdf_policy_model_add_result(policy_model, ritem);

		/* Register callback */
		bool reg = xccdf_policy_model_register_callback(policy_model,
								"http://oval.mitre.org/XMLSchema/oval-definitions-5",
								callback, (void *) usr);
		if (verbose >= 2)
			printf("Register callback: %d\n", reg);

		xccdf_policy_evaluate(policy);
		/* xccdf_benchmark_free(benchmark); << You can't free benchmark here cause it's still bound to policy model */
		/* oscap_text_free(title); << You can't free title here cause it's bound to result model that is freed by policy model */
		xccdf_policy_model_free(policy_model);
		free(usr);
	}
#endif
	if (f_Results != NULL) {

		/* set up directives */
		struct oval_result_directives *res_direct = oval_result_directives_new(res_model);
		oval_result_directives_set_reported(res_direct, OVAL_RESULT_INVALID, true);
		oval_result_directives_set_reported(res_direct, OVAL_RESULT_TRUE, true);
		oval_result_directives_set_reported(res_direct, OVAL_RESULT_FALSE, true);
		oval_result_directives_set_reported(res_direct, OVAL_RESULT_UNKNOWN, true);
		oval_result_directives_set_reported(res_direct, OVAL_RESULT_ERROR, true);
		oval_result_directives_set_reported(res_direct, OVAL_RESULT_NOT_EVALUATED, true);
		oval_result_directives_set_reported(res_direct, OVAL_RESULT_NOT_APPLICABLE, true);
		oval_result_directives_set_content(res_direct, OVAL_RESULT_FALSE, OVAL_DIRECTIVE_CONTENT_FULL);
		oval_result_directives_set_content(res_direct, OVAL_RESULT_TRUE, OVAL_DIRECTIVE_CONTENT_FULL);

		/* Export result model to XML */
		struct oscap_export_target *result_out = oscap_export_target_new_file(f_Results, "UTF-8");
		oval_results_model_export(res_model, res_direct, result_out);
		free(f_Results);
		oscap_export_target_free(result_out);

		oval_result_directives_free(res_direct);
	}

	oval_definition_model_free(def_model);
	oval_syschar_model_free(sys_model);
	oval_results_model_free(res_model);
#ifdef ENABLE_XCCDF
	if (f_XCCDF != NULL) oval_variable_model_free(var_model);
#endif
	if (url_XCCDF != NULL)
		free(url_XCCDF);
	if (url_OVAL != NULL)
		free(url_OVAL);

	oscap_cleanup();

	/* FIN */
	if ((result_false == 0) && (result_unknown == 0))
		return 0;
	else
		return 2;
}<|MERGE_RESOLUTION|>--- conflicted
+++ resolved
@@ -542,11 +542,7 @@
                                 continue;
                         }
 
-<<<<<<< HEAD
-                        ret = app_evaluate_criteria(cnode, pctx, def_model, sys_model, verbose);
-=======
 			ret = app_evaluate_criteria(cnode, sess, def_model, sys_model, verbose);
->>>>>>> 7d6a4225
                         if (ret == -1)
                                 break;
 
