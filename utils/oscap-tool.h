/*
 * Copyright 2010 Red Hat Inc., Durham, North Carolina.
 * All Rights Reserved.
 *
 * This library is free software; you can redistribute it and/or
 * modify it under the terms of the GNU Lesser General Public
 * License as published by the Free Software Foundation; either
 * version 2.1 of the License, or (at your option) any later version.
 *
 * This library is distributed in the hope that it will be useful, 
 * but WITHOUT ANY WARRANTY; without even the implied warranty of
 * MERCHANTABILITY or FITNESS FOR A PARTICULAR PURPOSE.  See the GNU
 * Lesser General Public License for more details.
 *
 * You should have received a copy of the GNU Lesser General Public
 * License along with this library; if not, write to the Free Software 
 * Foundation, Inc., 59 Temple Place, Suite 330, Boston, MA  02111-1307  USA
 *
 * Authors:
 *      Maros Barabas <mbarabas@redhat.com>
 */


/* Standard header files */
#include <stdio.h>
#include <stdlib.h>
#include <string.h>
#include <getopt.h>
#include <libgen.h>

/* openscap common */
#include <oscap.h>
#include <error.h>
#include <text.h>
#include <reporter.h>

#include <oval_definitions.h>
<<<<<<< HEAD
#endif
#ifdef ENABLE_CVSS
#include <cvss.h>
#endif
#ifdef ENABLE_XCCDF
#include <xccdf.h>
#endif
#ifdef ENABLE_CPE
#include <cpe.h>
#endif
=======
#include <oval_probe.h>
#include <cvss_score.h>
#include <xccdf_benchmark.h>
#include <cpe_dict.h>
#include <cpe_uri.h>
>>>>>>> 3251ecbe

#define OSCAP_PRODUCTNAME "cpe:/a:open-scap:oscap"
#define INVALID_DOCUMENT_MSG "oscap was unable to validate the XML document you provided.\n"\
			     "Please ensure that the XML document is valid and well-formed, and try again."
#define OSCAP_ERR_MSG "OpenSCAP Error:"

struct oscap_action;
struct oscap_module;

typedef int(*oscap_tool_func)(const struct oscap_action* action);
typedef bool(*oscap_option_func)(int argc, char **argv, struct oscap_action* action);

struct oscap_module {
    const char *name;
    const char *usage;
    const char *usage_extra;
    const char *summary;
    const char *help;
    bool hidden;
    struct oscap_module *parent;
    struct oscap_module **submodules;
    oscap_tool_func func;
    oscap_option_func opt_parser;
    void *user;
};

// standard oscap CLI exit statuses
enum oscap_exitcode {
    OSCAP_OK             =   0, // successful exit
    OSCAP_ERROR          =   1, // an error occured
    OSCAP_FAIL           =   2, // a process (e.g. scan or validation) failed
    OSCAP_ERR_FETCH      =   1, // cold not fetch input file (same as error for now)
    OSCAP_BADARGS        = 100, // bad commandline arguments
    OSCAP_BADMODULE      = 101, // unrecognized module
    OSCAP_UNIMPL_MOD     = 110, // module functionality not implemented
    OSCAP_UNIMPL         = 111, // functionality not implemented
    // end of list
    OSCAP_EXITCODES_END_ = 120  // any code returned shall not be higher than this
};

struct cvss_impact;

struct ds_action {
	char* file;
	char* target;
	char* xccdf_result;
	char** oval_results;
	size_t oval_result_count;
};

struct cpe_action {
	char * name;
	char * dict;
};

struct oscap_action {
        struct oscap_module *module;
	/* files */
        char *f_xccdf;
	char *f_datastream_id;
        char *f_oval;
        char **f_ovals;
	char *f_syschar;
	char *f_directives;
        char *f_results;
	char *f_results_arf;
        char *f_report;
	char *f_variables;
	/* others */
        char *profile;
        char *show;
        char *format;
        const char *tmpl;
        char *id;
        char *oval_template;
        char *cvss_vector;
        int verbosity;
        int hide_profile_info;
        char *stylesheet;
        struct cvss_impact *cvss_impact;

	struct ds_action* ds_action;
	struct cpe_action * cpe_action;

        int doctype;
	int force;
	int validate;
	int oval_results;
#ifdef ENABLE_SCE
	char *sce_template;
	int sce_results;
#endif
	int export_variables;
        int list_dynamic;
};

int app_validate_xml(const struct oscap_action *action);
int app_xslt(const char *infile, const char *xsltfile, const char *outfile, const char **params);

int oscap_module_process(struct oscap_module *module, int argc, char **argv);
bool oscap_module_usage(struct oscap_module *module, FILE *out, const char *err, ...);
int oscap_module_call(struct oscap_action *action);

extern struct oscap_module OSCAP_ROOT_MODULE;
extern struct oscap_module OSCAP_DS_MODULE;
extern struct oscap_module OSCAP_XCCDF_MODULE;
extern struct oscap_module OSCAP_CVSS_MODULE;
extern struct oscap_module OSCAP_OVAL_MODULE;
extern struct oscap_module OSCAP_CPE_MODULE;
<|MERGE_RESOLUTION|>--- conflicted
+++ resolved
@@ -35,24 +35,11 @@
 #include <reporter.h>
 
 #include <oval_definitions.h>
-<<<<<<< HEAD
-#endif
-#ifdef ENABLE_CVSS
-#include <cvss.h>
-#endif
-#ifdef ENABLE_XCCDF
-#include <xccdf.h>
-#endif
-#ifdef ENABLE_CPE
-#include <cpe.h>
-#endif
-=======
 #include <oval_probe.h>
 #include <cvss_score.h>
 #include <xccdf_benchmark.h>
 #include <cpe_dict.h>
-#include <cpe_uri.h>
->>>>>>> 3251ecbe
+#include <cpe_name.h>
 
 #define OSCAP_PRODUCTNAME "cpe:/a:open-scap:oscap"
 #define INVALID_DOCUMENT_MSG "oscap was unable to validate the XML document you provided.\n"\
