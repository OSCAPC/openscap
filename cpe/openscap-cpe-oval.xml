<?xml version="1.0" encoding="utf-8"?>
<oval_definitions
    xmlns:unix-def="http://oval.mitre.org/XMLSchema/oval-definitions-5#unix"
    xmlns:ind-def="http://oval.mitre.org/XMLSchema/oval-definitions-5#independent"
    xmlns:lin-def="http://oval.mitre.org/XMLSchema/oval-definitions-5#linux"
    xmlns:oval="http://oval.mitre.org/XMLSchema/oval-common-5"
    xmlns="http://oval.mitre.org/XMLSchema/oval-definitions-5"
    xmlns:xsi="http://www.w3.org/2001/XMLSchema-instance">
      <generator>
            <oval:product_name>vim</oval:product_name>
            <oval:schema_version>5.10.1</oval:schema_version>
            <oval:timestamp>2012-11-22T15:00:00+01:00</oval:timestamp>
      </generator>
      <definitions>
            <definition class="inventory" id="oval:org.open-scap.cpe.rhel:def:1" version="1">
                  <metadata>
                        <title>Red Hat Enterprise Linux</title>
                        <affected family="unix">
                              <platform>Red Hat Enterprise Linux</platform>
                        </affected>
                        <reference ref_id="cpe:/o:redhat:enterprise_linux" source="CPE"/>
                        <description>The operating system installed on the system is Red Hat Enterprise Linux</description>
                  </metadata>
                  <criteria>
                        <criterion comment="Installed operating system is part of the unix family" test_ref="oval:org.open-scap.cpe.rhel:tst:1"/>
                        <criterion comment="Red Hat Enterprise Linux is installed" test_ref="oval:org.open-scap.cpe.rhel:tst:2"/>
                  </criteria>
            </definition>
            <definition class="inventory" id="oval:org.open-scap.cpe.rhel:def:5" version="1">
                  <metadata>
                        <title>Red Hat Enterprise Linux 5</title>
                        <affected family="unix">
                              <platform>Red Hat Enterprise Linux 5</platform>
                        </affected>
                        <reference ref_id="cpe:/o:redhat:enterprise_linux:5" source="CPE"/>
                        <description>The operating system installed on the system is Red Hat Enterprise Linux 5</description>
                  </metadata>
                  <criteria>
                        <criterion comment="Installed operating system is part of the unix family" test_ref="oval:org.open-scap.cpe.rhel:tst:1"/>
                        <criterion comment="Red Hat Enterprise Linux 5 is installed" test_ref="oval:org.open-scap.cpe.rhel:tst:5"/>
                  </criteria>
            </definition>
            <definition class="inventory" id="oval:org.open-scap.cpe.rhel:def:6" version="1">
                  <metadata>
                        <title>Red Hat Enterprise Linux 6</title>
                        <affected family="unix">
                              <platform>Red Hat Enterprise Linux 6</platform>
                        </affected>
                        <reference ref_id="cpe:/o:redhat:enterprise_linux:6" source="CPE"/>
                        <description>The operating system installed on the system is Red Hat Enterprise Linux 6</description>
                  </metadata>
                  <criteria>
                        <criterion comment="Installed operating system is part of the unix family" test_ref="oval:org.open-scap.cpe.rhel:tst:1"/>
                        <criterion comment="Red Hat Enterprise Linux 6 is installed" test_ref="oval:org.open-scap.cpe.rhel:tst:6"/>
                  </criteria>
            </definition>
            <definition class="inventory" id="oval:org.open-scap.cpe.rhel:def:7" version="1">
                  <metadata>
                        <title>Red Hat Enterprise Linux 7</title>
                        <affected family="unix">
                              <platform>Red Hat Enterprise Linux 7</platform>
                        </affected>
                        <reference ref_id="cpe:/o:redhat:enterprise_linux:7" source="CPE"/>
                        <description>The operating system installed on the system is Red Hat Enterprise Linux 7</description>
                  </metadata>
                  <criteria>
                        <criterion comment="Installed operating system is part of the unix family" test_ref="oval:org.open-scap.cpe.rhel:tst:1"/>
                        <criterion comment="Red Hat Enterprise Linux 7 is installed" test_ref="oval:org.open-scap.cpe.rhel:tst:7"/>
                  </criteria>
            </definition>
            <definition class="inventory" id="oval:org.open-scap.cpe.rhel:def:1005" version="1">
                  <metadata>
                        <title>Community Enterprise Operating System 5</title>
                        <affected family="unix">
                              <platform>Community Enterprise Operating System 5</platform>
                        </affected>
                        <reference ref_id="cpe:/o:centos:centos:5" source="CPE"/>
                        <description>The operating system installed on the system is Community Enterprise Operating System 5</description>
                  </metadata>
                  <criteria>
                        <criterion comment="Installed operating system is part of the unix family" test_ref="oval:org.open-scap.cpe.rhel:tst:1"/>
                        <criterion comment="Community Enterprise Operating System 5 is installed" test_ref="oval:org.open-scap.cpe.rhel:tst:1005"/>
                  </criteria>
            </definition>
            <definition class="inventory" id="oval:org.open-scap.cpe.rhel:def:1006" version="1">
                  <metadata>
                        <title>Community Enterprise Operating System 6</title>
                        <affected family="unix">
                              <platform>Community Enterprise Operating System 6</platform>
                        </affected>
                        <reference ref_id="cpe:/o:centos:centos:6" source="CPE"/>
                        <description>The operating system installed on the system is Community Enterprise Operating System 6</description>
                  </metadata>
                  <criteria>
                        <criterion comment="Installed operating system is part of the unix family" test_ref="oval:org.open-scap.cpe.rhel:tst:1"/>
                        <criterion comment="Community Enterprise Operating System 6 is installed" test_ref="oval:org.open-scap.cpe.rhel:tst:1006"/>
                  </criteria>
            </definition>
            <definition class="inventory" id="oval:org.open-scap.cpe.rhel:def:1007" version="1">
                  <metadata>
                        <title>Community Enterprise Operating System 7</title>
                        <affected family="unix">
                              <platform>Community Enterprise Operating System 7</platform>
                        </affected>
                        <reference ref_id="cpe:/o:centos:centos:7" source="CPE"/>
                        <description>The operating system installed on the system is Community Enterprise Operating System 7</description>
                  </metadata>
                  <criteria>
                        <criterion comment="Installed operating system is part of the unix family" test_ref="oval:org.open-scap.cpe.rhel:tst:1"/>
                        <criterion comment="Community Enterprise Operating System 7 is installed" test_ref="oval:org.open-scap.cpe.rhel:tst:1007"/>
                  </criteria>
            </definition>
            <definition class="inventory" id="oval:org.open-scap.cpe.scientific:def:5" version="1">
                  <metadata>
                        <title>Scientific Linux 5</title>
                        <affected family="unix">
                              <platform>Scientific Linux 5</platform>
                        </affected>
                        <reference ref_id="cpe:/o:scientificlinux:scientificlinux:5" source="CPE"/>
                        <description>The operating system installed on the system is Scientific Linux 5</description>
                  </metadata>
                  <criteria>
                        <criterion comment="Installed operating system is part of the unix family" test_ref="oval:org.open-scap.cpe.rhel:tst:1"/>
                        <criterion comment="Scientific Linux 5 is installed" test_ref="oval:org.open-scap.cpe.scientific:tst:5"/>
                  </criteria>
            </definition>
            <definition class="inventory" id="oval:org.open-scap.cpe.scientific:def:6" version="1">
                  <metadata>
                        <title>Scientific Linux 6</title>
                        <affected family="unix">
                              <platform>Scientific Linux 6</platform>
                        </affected>
                        <reference ref_id="cpe:/o:scientificlinux:scientificlinux:6" source="CPE"/>
                        <description>The operating system installed on the system is Scientific Linux 6</description>
                  </metadata>
                  <criteria>
                        <criterion comment="Installed operating system is part of the unix family" test_ref="oval:org.open-scap.cpe.rhel:tst:1"/>
                        <criterion comment="Scientific Linux 6 is installed" test_ref="oval:org.open-scap.cpe.scientific:tst:6"/>
                  </criteria>
            </definition>
            <definition class="inventory" id="oval:org.open-scap.cpe.scientific:def:7" version="1">
                  <metadata>
                        <title>Scientific Linux 7</title>
                        <affected family="unix">
                              <platform>Scientific Linux 7</platform>
                        </affected>
                        <reference ref_id="cpe:/o:scientificlinux:scientificlinux:7" source="CPE"/>
                        <description>The operating system installed on the system is Scientific Linux 7</description>
                  </metadata>
                  <criteria>
                        <criterion comment="Installed operating system is part of the unix family" test_ref="oval:org.open-scap.cpe.rhel:tst:1"/>
                        <criterion comment="Scientific Linux 7 is installed" test_ref="oval:org.open-scap.cpe.scientific:tst:7"/>
                  </criteria>
            </definition>
            <definition class="inventory" id="oval:org.open-scap.cpe.fedora:def:16" version="1">
                  <metadata>
                        <title>Fedora 16</title>
                        <affected family="unix">
                            <platform>Fedora 16</platform>
                        </affected>
                        <reference ref_id="cpe:/o:fedoraproject:fedora:16" source="CPE"/>
                        <description>The operating system installed on the system is Fedora 16</description>
                  </metadata>
                  <criteria>
                        <criterion comment="Installed operating system is part of the unix family" test_ref="oval:org.open-scap.cpe.rhel:tst:1"/>
                        <criterion comment="Fedora 16 is installed" test_ref="oval:org.open-scap.cpe.fedora:tst:16"/>
                  </criteria>
            </definition>
            <definition class="inventory" id="oval:org.open-scap.cpe.fedora:def:17" version="1">
                  <metadata>
                        <title>Fedora 17</title>
                        <affected family="unix">
                            <platform>Fedora 17</platform>
                        </affected>
                        <reference ref_id="cpe:/o:fedoraproject:fedora:17" source="CPE"/>
                        <description>The operating system installed on the system is Fedora 17</description>
                  </metadata>
                  <criteria>
                        <criterion comment="Installed operating system is part of the unix family" test_ref="oval:org.open-scap.cpe.rhel:tst:1"/>
                        <criterion comment="Fedora 17 is installed" test_ref="oval:org.open-scap.cpe.fedora:tst:17"/>
                  </criteria>
            </definition>
            <definition class="inventory" id="oval:org.open-scap.cpe.fedora:def:18" version="1">
                  <metadata>
                        <title>Fedora 18</title>
                        <affected family="unix">
                            <platform>Fedora 18</platform>
                        </affected>
                        <reference ref_id="cpe:/o:fedoraproject:fedora:18" source="CPE"/>
                        <description>The operating system installed on the system is Fedora 18</description>
                  </metadata>
                  <criteria>
                        <criterion comment="Installed operating system is part of the unix family" test_ref="oval:org.open-scap.cpe.rhel:tst:1"/>
                        <criterion comment="Fedora 18 is installed" test_ref="oval:org.open-scap.cpe.fedora:tst:18"/>
                  </criteria>
            </definition>
            <definition class="inventory" id="oval:org.open-scap.cpe.fedora:def:19" version="1">
                  <metadata>
                        <title>Fedora 19</title>
                        <affected family="unix">
                            <platform>Fedora 19</platform>
                        </affected>
                        <reference ref_id="cpe:/o:fedoraproject:fedora:19" source="CPE"/>
                        <description>The operating system installed on the system is Fedora 19</description>
                  </metadata>
                  <criteria>
                        <criterion comment="Installed operating system is part of the unix family" test_ref="oval:org.open-scap.cpe.rhel:tst:1"/>
                        <criterion comment="Fedora 19 is installed" test_ref="oval:org.open-scap.cpe.fedora:tst:19"/>
                  </criteria>
            </definition>
            <definition class="inventory" id="oval:org.open-scap.cpe.fedora:def:20" version="1">
                  <metadata>
                        <title>Fedora 20</title>
                        <affected family="unix">
                            <platform>Fedora 20</platform>
                        </affected>
                        <reference ref_id="cpe:/o:fedoraproject:fedora:20" source="CPE"/>
                        <description>The operating system installed on the system is Fedora 20</description>
                  </metadata>
                  <criteria>
                        <criterion comment="Installed operating system is part of the unix family" test_ref="oval:org.open-scap.cpe.rhel:tst:1"/>
                        <criterion comment="Fedora 20 is installed" test_ref="oval:org.open-scap.cpe.fedora:tst:20"/>
                  </criteria>
            </definition>
            <definition class="inventory" id="oval:org.open-scap.cpe.fedora:def:21" version="1">
                  <metadata>
                        <title>Fedora 21</title>
                        <affected family="unix">
                            <platform>Fedora 21</platform>
                        </affected>
                        <reference ref_id="cpe:/o:fedoraproject:fedora:21" source="CPE"/>
                        <description>The operating system installed on the system is Fedora 21</description>
                  </metadata>
                  <criteria>
                        <criterion comment="Installed operating system is part of the unix family" test_ref="oval:org.open-scap.cpe.rhel:tst:1"/>
                        <criterion comment="Fedora 21 is installed" test_ref="oval:org.open-scap.cpe.fedora:tst:21"/>
                  </criteria>
            </definition>
            <definition class="inventory" id="oval:org.open-scap.cpe.fedora:def:22" version="1">
                  <metadata>
                        <title>Fedora 22</title>
                        <affected family="unix">
                            <platform>Fedora 22</platform>
                        </affected>
                        <reference ref_id="cpe:/o:fedoraproject:fedora:22" source="CPE"/>
                        <description>The operating system installed on the system is Fedora 22</description>
                  </metadata>
                  <criteria>
                        <criterion comment="Installed operating system is part of the unix family" test_ref="oval:org.open-scap.cpe.rhel:tst:1"/>
                        <criterion comment="Fedora 22 is installed" test_ref="oval:org.open-scap.cpe.fedora:tst:22"/>
                  </criteria>
            </definition>
            <definition class="inventory" id="oval:org.open-scap.cpe.fedora:def:23" version="1">
                  <metadata>
                        <title>Fedora 23</title>
                        <affected family="unix">
                            <platform>Fedora 23</platform>
                        </affected>
                        <reference ref_id="cpe:/o:fedoraproject:fedora:23" source="CPE"/>
                        <description>The operating system installed on the system is Fedora 23</description>
                  </metadata>
                  <criteria>
                        <criterion comment="Installed operating system is part of the unix family" test_ref="oval:org.open-scap.cpe.rhel:tst:1"/>
                        <criterion comment="Fedora 23 is installed" test_ref="oval:org.open-scap.cpe.fedora:tst:23"/>
                  </criteria>
            </definition>
            <definition class="inventory" id="oval:org.open-scap.cpe.fedora:def:24" version="1">
                  <metadata>
                        <title>Fedora 24</title>
                        <affected family="unix">
                            <platform>Fedora 24</platform>
                        </affected>
                        <reference ref_id="cpe:/o:fedoraproject:fedora:24" source="CPE"/>
                        <description>The operating system installed on the system is Fedora 24</description>
                  </metadata>
                  <criteria>
                        <criterion comment="Installed operating system is part of the unix family" test_ref="oval:org.open-scap.cpe.rhel:tst:1"/>
                        <criterion comment="Fedora 24 is installed" test_ref="oval:org.open-scap.cpe.fedora:tst:24"/>
                  </criteria>
            </definition>

            <definition class="inventory" id="oval:org.open-scap.cpe.sle:def:1" version="1">
                  <metadata>
                        <title>SUSE Linux Enterprise All Platforms</title>
                        <affected family="unix">
                            <platform>SUSE Linux Enterprise All Platforms</platform>
                        </affected>
                        <reference ref_id="cpe:/o:suse:sle" source="CPE"/>
                        <description>The operating system installed on the system is SUSE Linux Enterprise</description>
                  </metadata>
                  <criteria>
                        <criterion comment="Installed operating system is part of the unix family" test_ref="oval:org.open-scap.cpe.rhel:tst:1"/>
			<criteria operator="OR">
				<criterion comment="SLES is installed" test_ref="oval:org.open-scap.cpe.sles:tst:1"/>
				<criterion comment="SLED is installed" test_ref="oval:org.open-scap.cpe.sled:tst:1"/>
			</criteria>
                  </criteria>
            </definition>

            <definition class="inventory" id="oval:org.open-scap.cpe.sles:def:10" version="1">
                  <metadata>
                        <title>SUSE Linux Enterprise Server 10</title>
                        <affected family="unix">
                            <platform>SUSE Linux Enterprise Server 10</platform>
                        </affected>
                        <reference ref_id="cpe:/o:suse:sles:10" source="CPE"/>
                        <description>The operating system installed on the system is SUSE Linux Enterprise Server 10</description>
                  </metadata>
                  <criteria>
                        <criterion comment="Installed operating system is part of the unix family" test_ref="oval:org.open-scap.cpe.rhel:tst:1"/>
                        <criterion comment="SLES 10 is installed" test_ref="oval:org.open-scap.cpe.sles:tst:10"/>
                  </criteria>
            </definition>

            <definition class="inventory" id="oval:org.open-scap.cpe.sled:def:10" version="1">
                  <metadata>
                        <title>SUSE Linux Enterprise Desktop 10</title>
                        <affected family="unix">
                            <platform>SUSE Linux Enterprise Desktop 10</platform>
                        </affected>
                        <reference ref_id="cpe:/o:suse:sled:10" source="CPE"/>
                        <description>The operating system installed on the system is SUSE Linux Enterprise Desktop 10</description>
                  </metadata>
                  <criteria>
                        <criterion comment="Installed operating system is part of the unix family" test_ref="oval:org.open-scap.cpe.rhel:tst:1"/>
                        <criterion comment="SLED 10 is installed" test_ref="oval:org.open-scap.cpe.sled:tst:10"/>
                  </criteria>
            </definition>

            <definition class="inventory" id="oval:org.open-scap.cpe.sles:def:11" version="1">
                  <metadata>
                        <title>SUSE Linux Enterprise Server 11</title>
                        <affected family="unix">
                            <platform>SUSE Linux Enterprise Server 11</platform>
                        </affected>
                        <reference ref_id="cpe:/o:suse:sles:11" source="CPE"/>
                        <description>The operating system installed on the system is SUSE Linux Enterprise Server 11</description>
                  </metadata>
                  <criteria>
                        <criterion comment="Installed operating system is part of the unix family" test_ref="oval:org.open-scap.cpe.rhel:tst:1"/>
                        <criterion comment="SLES 11 is installed" test_ref="oval:org.open-scap.cpe.sles:tst:11"/>
                  </criteria>
            </definition>

            <definition class="inventory" id="oval:org.open-scap.cpe.sled:def:11" version="1">
                  <metadata>
                        <title>SUSE Linux Enterprise Desktop 11</title>
                        <affected family="unix">
                            <platform>SUSE Linux Enterprise Desktop 11</platform>
                        </affected>
                        <reference ref_id="cpe:/o:suse:sles:11" source="CPE"/>
                        <description>The operating system installed on the system is SUSE Linux Enterprise Desktop 11</description>
                  </metadata>
                  <criteria>
                        <criterion comment="Installed operating system is part of the unix family" test_ref="oval:org.open-scap.cpe.rhel:tst:1"/>
                        <criterion comment="SLED 11 is installed" test_ref="oval:org.open-scap.cpe.sled:tst:11"/>
                  </criteria>
            </definition>

            <definition class="inventory" id="oval:org.open-scap.cpe.sles:def:12" version="1">
                  <metadata>
                        <title>SUSE Linux Enterprise Server 12</title>
                        <affected family="unix">
                            <platform>SUSE Linux Enterprise Server 12</platform>
                        </affected>
                        <reference ref_id="cpe:/o:suse:sles:12" source="CPE"/>
                        <description>The operating system installed on the system is SUSE Linux Enterprise Server 12</description>
                  </metadata>
                  <criteria>
                        <criterion comment="Installed operating system is part of the unix family" test_ref="oval:org.open-scap.cpe.rhel:tst:1"/>
                        <criterion comment="SLES 12 is installed" test_ref="oval:org.open-scap.cpe.sles:tst:12"/>
                  </criteria>
            </definition>

            <definition class="inventory" id="oval:org.open-scap.cpe.sled:def:12" version="1">
                  <metadata>
                        <title>SUSE Linux Enterprise Desktop 12</title>
                        <affected family="unix">
                            <platform>SUSE Linux Enterprise Desktop 12</platform>
                        </affected>
                        <reference ref_id="cpe:/o:suse:sled:12" source="CPE"/>
                        <description>The operating system installed on the system is SUSE Linux Enterprise Desktop 12</description>
                  </metadata>
                  <criteria>
                        <criterion comment="Installed operating system is part of the unix family" test_ref="oval:org.open-scap.cpe.rhel:tst:1"/>
                        <criterion comment="SLED 12 is installed" test_ref="oval:org.open-scap.cpe.sled:tst:12"/>
                  </criteria>
            </definition>

            <definition class="inventory" id="oval:org.open-scap.cpe.opensuse:def:1" version="1">
                  <metadata>
                        <title>openSUSE All Versions</title>
                        <affected family="unix">
                            <platform>openSUSE</platform>
                        </affected>
                        <reference ref_id="cpe:/o:opensuse:opensuse" source="CPE"/>
                        <description>The operating system installed on the system is openSUSE</description>
                  </metadata>
                  <criteria>
                        <criterion comment="Installed operating system is part of the unix family" test_ref="oval:org.open-scap.cpe.rhel:tst:1"/>
                        <criterion comment="openSUSE is installed" test_ref="oval:org.open-scap.cpe.opensuse:tst:1"/>
                  </criteria>
            </definition>

            <definition class="inventory" id="oval:org.open-scap.cpe.opensuse:def:114" version="1">
                  <metadata>
                        <title>openSUSE 11.4</title>
                        <affected family="unix">
                            <platform>openSUSE 11.4</platform>
                        </affected>
                        <reference ref_id="cpe:/o:opensuse:opensuse:11.4" source="CPE"/>
                        <description>The operating system installed on the system is openSUSE 11.4</description>
                  </metadata>
                  <criteria>
                        <criterion comment="Installed operating system is part of the unix family" test_ref="oval:org.open-scap.cpe.rhel:tst:1"/>
                        <criterion comment="openSUSE 11.4 is installed" test_ref="oval:org.open-scap.cpe.opensuse:tst:114"/>
                  </criteria>
            </definition>

            <definition class="inventory" id="oval:org.open-scap.cpe.opensuse:def:131" version="1">
                  <metadata>
                        <title>openSUSE 13.1</title>
                        <affected family="unix">
                            <platform>openSUSE 13.1</platform>
                        </affected>
                        <reference ref_id="cpe:/o:opensuse:opensuse:13.1" source="CPE"/>
                        <description>The operating system installed on the system is openSUSE 13.1</description>
                  </metadata>
                  <criteria>
                        <criterion comment="Installed operating system is part of the unix family" test_ref="oval:org.open-scap.cpe.rhel:tst:1"/>
                        <criterion comment="openSUSE 13.1 is installed" test_ref="oval:org.open-scap.cpe.opensuse:tst:131"/>
                  </criteria>
            </definition>

            <definition class="inventory" id="oval:org.open-scap.cpe.opensuse:def:132" version="1">
                  <metadata>
                        <title>openSUSE 13.2</title>
                        <affected family="unix">
                            <platform>openSUSE 13.2</platform>
                        </affected>
                        <reference ref_id="cpe:/o:opensuse:opensuse:13.2" source="CPE"/>
                        <description>The operating system installed on the system is openSUSE 13.2</description>
                  </metadata>
                  <criteria>
                        <criterion comment="Installed operating system is part of the unix family" test_ref="oval:org.open-scap.cpe.rhel:tst:1"/>
                        <criterion comment="openSUSE 13.2 is installed" test_ref="oval:org.open-scap.cpe.opensuse:tst:132"/>
                  </criteria>
            </definition>

      </definitions>
      <tests>
            <family_test check_existence="at_least_one_exists" id="oval:org.open-scap.cpe.rhel:tst:1" version="1" check="only one" 
                  comment="installed operating system is part of the Unix family" 
                  xmlns="http://oval.mitre.org/XMLSchema/oval-definitions-5#independent">
                  <object object_ref="oval:org.open-scap.cpe.unix:obj:1"/>
                  <state state_ref="oval:org.open-scap.cpe.unix:ste:1"/>
            </family_test>
            <rpmverifyfile_test check_existence="at_least_one_exists" id="oval:org.open-scap.cpe.rhel:tst:2" version="1" check="at least one" comment="/etc/redhat-release is provided by redhat-release package"
                  xmlns="http://oval.mitre.org/XMLSchema/oval-definitions-5#linux">
                  <object object_ref="oval:org.open-scap.cpe.redhat-release:obj:3"/>
                  <state state_ref="oval:org.open-scap.cpe.rhel:ste:2"/>
            </rpmverifyfile_test>
            <rpminfo_test check_existence="at_least_one_exists" id="oval:org.open-scap.cpe.rhel:tst:5" version="1" check="at least one" comment="redhat-release is version 5"
                  xmlns="http://oval.mitre.org/XMLSchema/oval-definitions-5#linux">
                  <object object_ref="oval:org.open-scap.cpe.redhat-release:obj:1"/>
                  <state state_ref="oval:org.open-scap.cpe.rhel:ste:5"/>
            </rpminfo_test>
            <rpmverifyfile_test check_existence="at_least_one_exists" id="oval:org.open-scap.cpe.rhel:tst:6" version="1" check="at least one" comment="redhat-release is version 6"
                  xmlns="http://oval.mitre.org/XMLSchema/oval-definitions-5#linux">
                  <object object_ref="oval:org.open-scap.cpe.redhat-release:obj:3"/>
                  <state state_ref="oval:org.open-scap.cpe.rhel:ste:6"/>
            </rpmverifyfile_test>
            <rpmverifyfile_test check_existence="at_least_one_exists" id="oval:org.open-scap.cpe.rhel:tst:7" version="1" check="at least one" comment="redhat-release is version 7"
                  xmlns="http://oval.mitre.org/XMLSchema/oval-definitions-5#linux">
                  <object object_ref="oval:org.open-scap.cpe.redhat-release:obj:3"/>
                  <state state_ref="oval:org.open-scap.cpe.rhel:ste:7"/>
<<<<<<< HEAD
            </rpminfo_test>
            <rpminfo_test check_existence="at_least_one_exists" id="oval:org.open-scap.cpe.rhel:tst:1005" version="1" check="at least one" comment="centos-release is version 5"
                  xmlns="http://oval.mitre.org/XMLSchema/oval-definitions-5#linux">
                  <object object_ref="oval:org.open-scap.cpe.redhat-release:obj:3"/>
                  <state state_ref="oval:org.open-scap.cpe.rhel:ste:1005"/>
            </rpminfo_test>
            <rpminfo_test check_existence="at_least_one_exists" id="oval:org.open-scap.cpe.rhel:tst:1006" version="1" check="at least one" comment="centos-release is version 6"
                  xmlns="http://oval.mitre.org/XMLSchema/oval-definitions-5#linux">
                  <object object_ref="oval:org.open-scap.cpe.redhat-release:obj:3"/>
                  <state state_ref="oval:org.open-scap.cpe.rhel:ste:1006"/>
            </rpminfo_test>
            <rpminfo_test check_existence="at_least_one_exists" id="oval:org.open-scap.cpe.rhel:tst:1007" version="1" check="at least one" comment="centos-release is version 7"
                  xmlns="http://oval.mitre.org/XMLSchema/oval-definitions-5#linux">
                  <object object_ref="oval:org.open-scap.cpe.redhat-release:obj:3"/>
                  <state state_ref="oval:org.open-scap.cpe.rhel:ste:1007"/>
            </rpminfo_test>
            <rpminfo_test check_existence="at_least_one_exists" id="oval:org.open-scap.cpe.scientific:tst:5" version="1" check="at least one" comment="sl-release is version 5"
                  xmlns="http://oval.mitre.org/XMLSchema/oval-definitions-5#linux">
                  <object object_ref="oval:org.open-scap.cpe.redhat-release:obj:3"/>
                  <state state_ref="oval:org.open-scap.cpe.scientific:ste:5"/>
            </rpminfo_test>
            <rpminfo_test check_existence="at_least_one_exists" id="oval:org.open-scap.cpe.scientific:tst:6" version="1" check="at least one" comment="sl-release is version 6"
                  xmlns="http://oval.mitre.org/XMLSchema/oval-definitions-5#linux">
                  <object object_ref="oval:org.open-scap.cpe.redhat-release:obj:3"/>
                  <state state_ref="oval:org.open-scap.cpe.scientific:ste:6"/>
            </rpminfo_test>
            <rpminfo_test check_existence="at_least_one_exists" id="oval:org.open-scap.cpe.scientific:tst:7" version="1" check="at least one" comment="sl-release is version 7"
                  xmlns="http://oval.mitre.org/XMLSchema/oval-definitions-5#linux">
                  <object object_ref="oval:org.open-scap.cpe.redhat-release:obj:3"/>
                  <state state_ref="oval:org.open-scap.cpe.scientific:ste:7"/>
            </rpminfo_test>
=======
            </rpmverifyfile_test>
>>>>>>> 7dcc5923
            <rpminfo_test check_existence="at_least_one_exists" id="oval:org.open-scap.cpe.fedora:tst:16" version="1" check="at least one" comment="fedora-release is version Fedora 16"
                  xmlns="http://oval.mitre.org/XMLSchema/oval-definitions-5#linux">
                  <object object_ref="oval:org.open-scap.cpe.fedora-release:obj:2"/>
                  <state state_ref="oval:org.open-scap.cpe.fedora:ste:16"/>
            </rpminfo_test>
            <rpminfo_test check_existence="at_least_one_exists" id="oval:org.open-scap.cpe.fedora:tst:17" version="1" check="at least one" comment="fedora-release is version Fedora 17"
                  xmlns="http://oval.mitre.org/XMLSchema/oval-definitions-5#linux">
                  <object object_ref="oval:org.open-scap.cpe.fedora-release:obj:2"/>
                  <state state_ref="oval:org.open-scap.cpe.fedora:ste:17"/>
            </rpminfo_test>
            <rpminfo_test check_existence="at_least_one_exists" id="oval:org.open-scap.cpe.fedora:tst:18" version="1" check="at least one" comment="fedora-release is version Fedora 18"
                  xmlns="http://oval.mitre.org/XMLSchema/oval-definitions-5#linux">
                  <object object_ref="oval:org.open-scap.cpe.fedora-release:obj:2"/>
                  <state state_ref="oval:org.open-scap.cpe.fedora:ste:18"/>
            </rpminfo_test>
            <rpminfo_test check_existence="at_least_one_exists" id="oval:org.open-scap.cpe.fedora:tst:19" version="1" check="at least one" comment="fedora-release is version Fedora 19"
                  xmlns="http://oval.mitre.org/XMLSchema/oval-definitions-5#linux">
                  <object object_ref="oval:org.open-scap.cpe.fedora-release:obj:2"/>
                  <state state_ref="oval:org.open-scap.cpe.fedora:ste:19"/>
            </rpminfo_test>
            <rpminfo_test check_existence="at_least_one_exists" id="oval:org.open-scap.cpe.fedora:tst:20" version="1" check="at least one" comment="fedora-release is version Fedora 20"
                  xmlns="http://oval.mitre.org/XMLSchema/oval-definitions-5#linux">
                  <object object_ref="oval:org.open-scap.cpe.fedora-release:obj:2"/>
                  <state state_ref="oval:org.open-scap.cpe.fedora:ste:20"/>
            </rpminfo_test>
            <rpminfo_test check_existence="at_least_one_exists" id="oval:org.open-scap.cpe.fedora:tst:21" version="1" check="at least one" comment="fedora-release is version Fedora 21"
                  xmlns="http://oval.mitre.org/XMLSchema/oval-definitions-5#linux">
                  <object object_ref="oval:org.open-scap.cpe.fedora-release:obj:2"/>
                  <state state_ref="oval:org.open-scap.cpe.fedora:ste:21"/>
            </rpminfo_test>
            <rpminfo_test check_existence="at_least_one_exists" id="oval:org.open-scap.cpe.fedora:tst:22" version="1" check="at least one" comment="fedora-release is version Fedora 22"
                  xmlns="http://oval.mitre.org/XMLSchema/oval-definitions-5#linux">
                  <object object_ref="oval:org.open-scap.cpe.fedora-release:obj:2"/>
                  <state state_ref="oval:org.open-scap.cpe.fedora:ste:22"/>
            </rpminfo_test>
            <rpminfo_test check_existence="at_least_one_exists" id="oval:org.open-scap.cpe.fedora:tst:23" version="1" check="at least one" comment="fedora-release is version Fedora 23"
                  xmlns="http://oval.mitre.org/XMLSchema/oval-definitions-5#linux">
                  <object object_ref="oval:org.open-scap.cpe.fedora-release:obj:2"/>
                  <state state_ref="oval:org.open-scap.cpe.fedora:ste:23"/>
            </rpminfo_test>
            <rpminfo_test check_existence="at_least_one_exists" id="oval:org.open-scap.cpe.fedora:tst:24" version="1" check="at least one" comment="fedora-release is version Fedora 24"
                  xmlns="http://oval.mitre.org/XMLSchema/oval-definitions-5#linux">
                  <object object_ref="oval:org.open-scap.cpe.fedora-release:obj:2"/>
                  <state state_ref="oval:org.open-scap.cpe.fedora:ste:24"/>
            </rpminfo_test>
            <rpminfo_test check_existence="at_least_one_exists" id="oval:org.open-scap.cpe.sles:tst:1" version="1" check="at least one" comment="/etc/sles-release is provided by sles-release package"
                  xmlns="http://oval.mitre.org/XMLSchema/oval-definitions-5#linux">
                  <object object_ref="oval:org.open-scap.cpe.sles-release:obj:1"/>
                  <state state_ref="oval:org.open-scap.cpe.sles:ste:1"/>
            </rpminfo_test>
            <rpminfo_test check_existence="at_least_one_exists" id="oval:org.open-scap.cpe.sled:tst:1" version="1" check="at least one" comment="/etc/sled-release is provided by sled-release package"
                  xmlns="http://oval.mitre.org/XMLSchema/oval-definitions-5#linux">
                  <object object_ref="oval:org.open-scap.cpe.sled-release:obj:1"/>
                  <state state_ref="oval:org.open-scap.cpe.sled:ste:1"/>
            </rpminfo_test>

            <rpminfo_test check_existence="at_least_one_exists" id="oval:org.open-scap.cpe.sles:tst:10" version="1" check="at least one" comment="sles-release is version 10"
                  xmlns="http://oval.mitre.org/XMLSchema/oval-definitions-5#linux">
                  <object object_ref="oval:org.open-scap.cpe.sles-release:obj:1"/>
                  <state state_ref="oval:org.open-scap.cpe.sles:ste:10"/>
            </rpminfo_test>
            <rpminfo_test check_existence="at_least_one_exists" id="oval:org.open-scap.cpe.sles:tst:11" version="1" check="at least one" comment="sles-release is version 11"
                  xmlns="http://oval.mitre.org/XMLSchema/oval-definitions-5#linux">
                  <object object_ref="oval:org.open-scap.cpe.sles-release:obj:1"/>
                  <state state_ref="oval:org.open-scap.cpe.sles:ste:11"/>
            </rpminfo_test>
            <rpminfo_test check_existence="at_least_one_exists" id="oval:org.open-scap.cpe.sles:tst:12" version="1" check="at least one" comment="sles-release is version 12"
                  xmlns="http://oval.mitre.org/XMLSchema/oval-definitions-5#linux">
                  <object object_ref="oval:org.open-scap.cpe.sles-release:obj:1"/>
                  <state state_ref="oval:org.open-scap.cpe.sles:ste:12"/>
            </rpminfo_test>
            <rpminfo_test check_existence="at_least_one_exists" id="oval:org.open-scap.cpe.sled:tst:10" version="1" check="at least one" comment="sled-release is version 10"
                  xmlns="http://oval.mitre.org/XMLSchema/oval-definitions-5#linux">
                  <object object_ref="oval:org.open-scap.cpe.sled-release:obj:1"/>
                  <state state_ref="oval:org.open-scap.cpe.sled:ste:10"/>
            </rpminfo_test>
            <rpminfo_test check_existence="at_least_one_exists" id="oval:org.open-scap.cpe.sled:tst:11" version="1" check="at least one" comment="sled-release is version 11"
                  xmlns="http://oval.mitre.org/XMLSchema/oval-definitions-5#linux">
                  <object object_ref="oval:org.open-scap.cpe.sled-release:obj:1"/>
                  <state state_ref="oval:org.open-scap.cpe.sled:ste:11"/>
            </rpminfo_test>
            <rpminfo_test check_existence="at_least_one_exists" id="oval:org.open-scap.cpe.sled:tst:12" version="1" check="at least one" comment="sled-release is version 12"
                  xmlns="http://oval.mitre.org/XMLSchema/oval-definitions-5#linux">
                  <object object_ref="oval:org.open-scap.cpe.sled-release:obj:1"/>
                  <state state_ref="oval:org.open-scap.cpe.sled:ste:12"/>
            </rpminfo_test>
            <rpminfo_test check_existence="at_least_one_exists" id="oval:org.open-scap.cpe.opensuse:tst:1" version="1" check="at least one" comment="openSUSE-release is version 11.4"
                  xmlns="http://oval.mitre.org/XMLSchema/oval-definitions-5#linux">
                  <object object_ref="oval:org.open-scap.cpe.openSUSE-release:obj:1"/>
                  <state state_ref="oval:org.open-scap.cpe.opensuse:ste:2"/>
            </rpminfo_test>
            <rpminfo_test check_existence="at_least_one_exists" id="oval:org.open-scap.cpe.opensuse:tst:114" version="1" check="at least one" comment="openSUSE-release is version 11.4"
                  xmlns="http://oval.mitre.org/XMLSchema/oval-definitions-5#linux">
                  <object object_ref="oval:org.open-scap.cpe.openSUSE-release:obj:1"/>
                  <state state_ref="oval:org.open-scap.cpe.opensuse:ste:114"/>
            </rpminfo_test>
            <rpminfo_test check_existence="at_least_one_exists" id="oval:org.open-scap.cpe.opensuse:tst:131" version="1" check="at least one" comment="openSUSE-release is version 13.1"
                  xmlns="http://oval.mitre.org/XMLSchema/oval-definitions-5#linux">
                  <object object_ref="oval:org.open-scap.cpe.openSUSE-release:obj:1"/>
                  <state state_ref="oval:org.open-scap.cpe.opensuse:ste:131"/>
            </rpminfo_test>
            <rpminfo_test check_existence="at_least_one_exists" id="oval:org.open-scap.cpe.opensuse:tst:132" version="1" check="at least one" comment="openSUSE-release is version 13.2"
                  xmlns="http://oval.mitre.org/XMLSchema/oval-definitions-5#linux">
                  <object object_ref="oval:org.open-scap.cpe.openSUSE-release:obj:1"/>
                  <state state_ref="oval:org.open-scap.cpe.opensuse:ste:132"/>
            </rpminfo_test>
      </tests>
      <objects>
            <lin-def:rpminfo_object id="oval:org.open-scap.cpe.redhat-release:obj:1" version="1" xmlns="http://oval.mitre.org/XMLSchema/oval-definitions-5#linux">
                  <lin-def:name>redhat-release</lin-def:name>
            </lin-def:rpminfo_object>
            <lin-def:rpminfo_object id="oval:org.open-scap.cpe.fedora-release:obj:2" version="1" xmlns="http://oval.mitre.org/XMLSchema/oval-definitions-5#linux">
                  <lin-def:name>fedora-release</lin-def:name>
            </lin-def:rpminfo_object>
            <lin-def:rpmverifyfile_object id="oval:org.open-scap.cpe.redhat-release:obj:3" version="1" xmlns="http://oval.mitre.org/XMLSchema/oval-definitions-5#linux">
                  <!-- Sadly, OVAL cannot do the right query (rpm -q -whatprovides system-release). Let's check the filename instead. -->
                  <behaviors nolinkto='true' nomd5='true' nosize='true' nouser='true' nogroup='true' nomtime='true' nomode='true' nordev='true' noconfigfiles='true' noghostfiles='true' />
                  <lin-def:name operation="pattern match"/>
                  <lin-def:epoch operation="pattern match"/>
                  <lin-def:version operation="pattern match"/>
                  <lin-def:release operation="pattern match"/>
                  <lin-def:arch operation="pattern match"/>
                  <lin-def:filepath>/etc/redhat-release</lin-def:filepath>
            </lin-def:rpmverifyfile_object>
            <family_object id="oval:org.open-scap.cpe.unix:obj:1" version="1"  xmlns="http://oval.mitre.org/XMLSchema/oval-definitions-5#independent"/>
            <lin-def:rpminfo_object id="oval:org.open-scap.cpe.sles-release:obj:1" version="1" xmlns="http://oval.mitre.org/XMLSchema/oval-definitions-5#linux">
                  <lin-def:name>sles-release</lin-def:name>
            </lin-def:rpminfo_object>
            <lin-def:rpminfo_object id="oval:org.open-scap.cpe.sled-release:obj:1" version="1" xmlns="http://oval.mitre.org/XMLSchema/oval-definitions-5#linux">
                  <lin-def:name>sled-release</lin-def:name>
            </lin-def:rpminfo_object>
            <lin-def:rpminfo_object id="oval:org.open-scap.cpe.openSUSE-release:obj:1" version="1" xmlns="http://oval.mitre.org/XMLSchema/oval-definitions-5#linux">
                  <lin-def:name>openSUSE-release</lin-def:name>
            </lin-def:rpminfo_object>
      </objects>
      <states>
            <family_state id="oval:org.open-scap.cpe.unix:ste:1" version="1" xmlns="http://oval.mitre.org/XMLSchema/oval-definitions-5#independent">
                  <family>unix</family>
            </family_state>
            <rpmverifyfile_state id="oval:org.open-scap.cpe.rhel:ste:2" version="1" xmlns="http://oval.mitre.org/XMLSchema/oval-definitions-5#linux">
                  <name operation="pattern match">^redhat-release</name>
            </rpmverifyfile_state>
            <rpminfo_state id="oval:org.open-scap.cpe.rhel:ste:5" version="1" xmlns="http://oval.mitre.org/XMLSchema/oval-definitions-5#linux">
                  <version operation="pattern match">^5[^\d]</version>
            </rpminfo_state>
            <rpmverifyfile_state id="oval:org.open-scap.cpe.rhel:ste:6" version="1" xmlns="http://oval.mitre.org/XMLSchema/oval-definitions-5#linux">
                  <name operation="pattern match">^redhat-release</name>
                  <version operation="pattern match">^6[^\d]</version>
            </rpmverifyfile_state>
            <rpmverifyfile_state id="oval:org.open-scap.cpe.rhel:ste:7" version="1" xmlns="http://oval.mitre.org/XMLSchema/oval-definitions-5#linux">
                  <name operation="pattern match">^redhat-release</name>
                  <version operation="pattern match">^7[^\d]</version>
<<<<<<< HEAD
            </rpminfo_state>
            <rpminfo_state id="oval:org.open-scap.cpe.rhel:ste:1005" version="1" xmlns="http://oval.mitre.org/XMLSchema/oval-definitions-5#linux">
                  <name operation="pattern match">^centos-release</name>
                  <version operation="pattern match">^5</version>
            </rpminfo_state>
            <rpminfo_state id="oval:org.open-scap.cpe.rhel:ste:1006" version="1" xmlns="http://oval.mitre.org/XMLSchema/oval-definitions-5#linux">
                  <name operation="pattern match">^centos-release</name>
                  <version operation="pattern match">^6</version>
            </rpminfo_state>
            <rpminfo_state id="oval:org.open-scap.cpe.rhel:ste:1007" version="1" xmlns="http://oval.mitre.org/XMLSchema/oval-definitions-5#linux">
                  <name operation="pattern match">^centos-release</name>
                  <version operation="pattern match">^7</version>
            </rpminfo_state>
            <rpminfo_state id="oval:org.open-scap.cpe.scientific:ste:5" version="1" xmlns="http://oval.mitre.org/XMLSchema/oval-definitions-5#linux">
                  <name operation="pattern match">^sl-release</name>
                  <version operation="pattern match">^5</version>
            </rpminfo_state>
            <rpminfo_state id="oval:org.open-scap.cpe.scientific:ste:6" version="1" xmlns="http://oval.mitre.org/XMLSchema/oval-definitions-5#linux">
                  <name operation="pattern match">^sl-release</name>
                  <version operation="pattern match">^6</version>
            </rpminfo_state>
            <rpminfo_state id="oval:org.open-scap.cpe.scientific:ste:7" version="1" xmlns="http://oval.mitre.org/XMLSchema/oval-definitions-5#linux">
                  <name operation="pattern match">^sl-release</name>
                  <version operation="pattern match">^7</version>
            </rpminfo_state>
=======
            </rpmverifyfile_state>
>>>>>>> 7dcc5923
            <rpminfo_state id="oval:org.open-scap.cpe.fedora:ste:16" version="1" xmlns="http://oval.mitre.org/XMLSchema/oval-definitions-5#linux">
                  <version operation="pattern match">^16$</version>
            </rpminfo_state>
            <rpminfo_state id="oval:org.open-scap.cpe.fedora:ste:17" version="1" xmlns="http://oval.mitre.org/XMLSchema/oval-definitions-5#linux">
                  <version operation="pattern match">^17$</version>
            </rpminfo_state>
            <rpminfo_state id="oval:org.open-scap.cpe.fedora:ste:18" version="1" xmlns="http://oval.mitre.org/XMLSchema/oval-definitions-5#linux">
                  <version operation="pattern match">^18$</version>
            </rpminfo_state>
            <rpminfo_state id="oval:org.open-scap.cpe.fedora:ste:19" version="1" xmlns="http://oval.mitre.org/XMLSchema/oval-definitions-5#linux">
                  <version operation="pattern match">^19$</version>
            </rpminfo_state>
            <rpminfo_state id="oval:org.open-scap.cpe.fedora:ste:20" version="1" xmlns="http://oval.mitre.org/XMLSchema/oval-definitions-5#linux">
                  <version operation="pattern match">^20$</version>
            </rpminfo_state>
            <rpminfo_state id="oval:org.open-scap.cpe.fedora:ste:21" version="1" xmlns="http://oval.mitre.org/XMLSchema/oval-definitions-5#linux">
                  <version operation="pattern match">^21$</version>
            </rpminfo_state>
            <rpminfo_state id="oval:org.open-scap.cpe.fedora:ste:22" version="1" xmlns="http://oval.mitre.org/XMLSchema/oval-definitions-5#linux">
                  <version operation="pattern match">^22$</version>
            </rpminfo_state>
            <rpminfo_state id="oval:org.open-scap.cpe.fedora:ste:23" version="1" xmlns="http://oval.mitre.org/XMLSchema/oval-definitions-5#linux">
                  <version operation="pattern match">^23$</version>
            </rpminfo_state>
            <rpminfo_state id="oval:org.open-scap.cpe.fedora:ste:24" version="1" xmlns="http://oval.mitre.org/XMLSchema/oval-definitions-5#linux">
                  <version operation="pattern match">^24$</version>
            </rpminfo_state>
            <rpminfo_state id="oval:org.open-scap.cpe.sles:ste:1" version="1" xmlns="http://oval.mitre.org/XMLSchema/oval-definitions-5#linux">
                  <name operation="pattern match">^sles-release</name>
            </rpminfo_state>
            <rpminfo_state id="oval:org.open-scap.cpe.sled:ste:1" version="1" xmlns="http://oval.mitre.org/XMLSchema/oval-definitions-5#linux">
                  <name operation="pattern match">^sled-release</name>
            </rpminfo_state>
            <rpminfo_state id="oval:org.open-scap.cpe.sles:ste:10" version="1" xmlns="http://oval.mitre.org/XMLSchema/oval-definitions-5#linux">
                  <version operation="pattern match">^10($|[^\d])</version>
            </rpminfo_state>
            <rpminfo_state id="oval:org.open-scap.cpe.sles:ste:11" version="1" xmlns="http://oval.mitre.org/XMLSchema/oval-definitions-5#linux">
                  <version operation="pattern match">^11($|[^\d])</version>
            </rpminfo_state>
            <rpminfo_state id="oval:org.open-scap.cpe.sles:ste:12" version="1" xmlns="http://oval.mitre.org/XMLSchema/oval-definitions-5#linux">
                  <version operation="pattern match">^12($|[^\d])</version>
            </rpminfo_state>
            <rpminfo_state id="oval:org.open-scap.cpe.sled:ste:10" version="1" xmlns="http://oval.mitre.org/XMLSchema/oval-definitions-5#linux">
                  <version operation="pattern match">^10($|[^\d])</version>
            </rpminfo_state>
            <rpminfo_state id="oval:org.open-scap.cpe.sled:ste:11" version="1" xmlns="http://oval.mitre.org/XMLSchema/oval-definitions-5#linux">
                  <version operation="pattern match">^11($|[^\d])</version>
            </rpminfo_state>
            <rpminfo_state id="oval:org.open-scap.cpe.sled:ste:12" version="1" xmlns="http://oval.mitre.org/XMLSchema/oval-definitions-5#linux">
                  <version operation="pattern match">^12($|[^\d])</version>
            </rpminfo_state>
            <rpminfo_state id="oval:org.open-scap.cpe.opensuse:ste:2" version="1" xmlns="http://oval.mitre.org/XMLSchema/oval-definitions-5#linux">
                  <name operation="pattern match">^openSUSE-release</name>
            </rpminfo_state>
            <rpminfo_state id="oval:org.open-scap.cpe.opensuse:ste:114" version="1" xmlns="http://oval.mitre.org/XMLSchema/oval-definitions-5#linux">
                  <version operation="pattern match">^11.4$</version>
            </rpminfo_state>
            <rpminfo_state id="oval:org.open-scap.cpe.opensuse:ste:131" version="1" xmlns="http://oval.mitre.org/XMLSchema/oval-definitions-5#linux">
                  <version operation="pattern match">^13.1$</version>
            </rpminfo_state>
            <rpminfo_state id="oval:org.open-scap.cpe.opensuse:ste:132" version="1" xmlns="http://oval.mitre.org/XMLSchema/oval-definitions-5#linux">
                  <version operation="pattern match">^13.2$</version>
            </rpminfo_state>
      </states>
</oval_definitions><|MERGE_RESOLUTION|>--- conflicted
+++ resolved
@@ -474,41 +474,37 @@
                   xmlns="http://oval.mitre.org/XMLSchema/oval-definitions-5#linux">
                   <object object_ref="oval:org.open-scap.cpe.redhat-release:obj:3"/>
                   <state state_ref="oval:org.open-scap.cpe.rhel:ste:7"/>
-<<<<<<< HEAD
-            </rpminfo_test>
-            <rpminfo_test check_existence="at_least_one_exists" id="oval:org.open-scap.cpe.rhel:tst:1005" version="1" check="at least one" comment="centos-release is version 5"
+            </rpmverifyfile_test>
+            <rpmverifyfile_test check_existence="at_least_one_exists" id="oval:org.open-scap.cpe.rhel:tst:1005" version="1" check="at least one" comment="centos-release is version 5"
                   xmlns="http://oval.mitre.org/XMLSchema/oval-definitions-5#linux">
                   <object object_ref="oval:org.open-scap.cpe.redhat-release:obj:3"/>
                   <state state_ref="oval:org.open-scap.cpe.rhel:ste:1005"/>
-            </rpminfo_test>
-            <rpminfo_test check_existence="at_least_one_exists" id="oval:org.open-scap.cpe.rhel:tst:1006" version="1" check="at least one" comment="centos-release is version 6"
+            </rpmverifyfile_test>
+            <rpmverifyfile_test check_existence="at_least_one_exists" id="oval:org.open-scap.cpe.rhel:tst:1006" version="1" check="at least one" comment="centos-release is version 6"
                   xmlns="http://oval.mitre.org/XMLSchema/oval-definitions-5#linux">
                   <object object_ref="oval:org.open-scap.cpe.redhat-release:obj:3"/>
                   <state state_ref="oval:org.open-scap.cpe.rhel:ste:1006"/>
-            </rpminfo_test>
-            <rpminfo_test check_existence="at_least_one_exists" id="oval:org.open-scap.cpe.rhel:tst:1007" version="1" check="at least one" comment="centos-release is version 7"
+            </rpmverifyfile_test>
+            <rpmverifyfile_test check_existence="at_least_one_exists" id="oval:org.open-scap.cpe.rhel:tst:1007" version="1" check="at least one" comment="centos-release is version 7"
                   xmlns="http://oval.mitre.org/XMLSchema/oval-definitions-5#linux">
                   <object object_ref="oval:org.open-scap.cpe.redhat-release:obj:3"/>
                   <state state_ref="oval:org.open-scap.cpe.rhel:ste:1007"/>
-            </rpminfo_test>
-            <rpminfo_test check_existence="at_least_one_exists" id="oval:org.open-scap.cpe.scientific:tst:5" version="1" check="at least one" comment="sl-release is version 5"
+            </rpmverifyfile_test>
+            <rpmverifyfile_test check_existence="at_least_one_exists" id="oval:org.open-scap.cpe.scientific:tst:5" version="1" check="at least one" comment="sl-release is version 5"
                   xmlns="http://oval.mitre.org/XMLSchema/oval-definitions-5#linux">
                   <object object_ref="oval:org.open-scap.cpe.redhat-release:obj:3"/>
                   <state state_ref="oval:org.open-scap.cpe.scientific:ste:5"/>
-            </rpminfo_test>
-            <rpminfo_test check_existence="at_least_one_exists" id="oval:org.open-scap.cpe.scientific:tst:6" version="1" check="at least one" comment="sl-release is version 6"
+            </rpmverifyfile_test>
+            <rpmverifyfile_test check_existence="at_least_one_exists" id="oval:org.open-scap.cpe.scientific:tst:6" version="1" check="at least one" comment="sl-release is version 6"
                   xmlns="http://oval.mitre.org/XMLSchema/oval-definitions-5#linux">
                   <object object_ref="oval:org.open-scap.cpe.redhat-release:obj:3"/>
                   <state state_ref="oval:org.open-scap.cpe.scientific:ste:6"/>
-            </rpminfo_test>
-            <rpminfo_test check_existence="at_least_one_exists" id="oval:org.open-scap.cpe.scientific:tst:7" version="1" check="at least one" comment="sl-release is version 7"
+            </rpmverifyfile_test>
+            <rpmverifyfile_test check_existence="at_least_one_exists" id="oval:org.open-scap.cpe.scientific:tst:7" version="1" check="at least one" comment="sl-release is version 7"
                   xmlns="http://oval.mitre.org/XMLSchema/oval-definitions-5#linux">
                   <object object_ref="oval:org.open-scap.cpe.redhat-release:obj:3"/>
                   <state state_ref="oval:org.open-scap.cpe.scientific:ste:7"/>
-            </rpminfo_test>
-=======
-            </rpmverifyfile_test>
->>>>>>> 7dcc5923
+            </rpmverifyfile_test>
             <rpminfo_test check_existence="at_least_one_exists" id="oval:org.open-scap.cpe.fedora:tst:16" version="1" check="at least one" comment="fedora-release is version Fedora 16"
                   xmlns="http://oval.mitre.org/XMLSchema/oval-definitions-5#linux">
                   <object object_ref="oval:org.open-scap.cpe.fedora-release:obj:2"/>
@@ -661,35 +657,31 @@
             <rpmverifyfile_state id="oval:org.open-scap.cpe.rhel:ste:7" version="1" xmlns="http://oval.mitre.org/XMLSchema/oval-definitions-5#linux">
                   <name operation="pattern match">^redhat-release</name>
                   <version operation="pattern match">^7[^\d]</version>
-<<<<<<< HEAD
-            </rpminfo_state>
-            <rpminfo_state id="oval:org.open-scap.cpe.rhel:ste:1005" version="1" xmlns="http://oval.mitre.org/XMLSchema/oval-definitions-5#linux">
+            </rpmverifyfile_state>
+            <rpmverifyfile_state id="oval:org.open-scap.cpe.rhel:ste:1005" version="1" xmlns="http://oval.mitre.org/XMLSchema/oval-definitions-5#linux">
                   <name operation="pattern match">^centos-release</name>
                   <version operation="pattern match">^5</version>
-            </rpminfo_state>
-            <rpminfo_state id="oval:org.open-scap.cpe.rhel:ste:1006" version="1" xmlns="http://oval.mitre.org/XMLSchema/oval-definitions-5#linux">
+            </rpmverifyfile_state>
+            <rpmverifyfile_state id="oval:org.open-scap.cpe.rhel:ste:1006" version="1" xmlns="http://oval.mitre.org/XMLSchema/oval-definitions-5#linux">
                   <name operation="pattern match">^centos-release</name>
                   <version operation="pattern match">^6</version>
-            </rpminfo_state>
-            <rpminfo_state id="oval:org.open-scap.cpe.rhel:ste:1007" version="1" xmlns="http://oval.mitre.org/XMLSchema/oval-definitions-5#linux">
+            </rpmverifyfile_state>
+            <rpmverifyfile_state id="oval:org.open-scap.cpe.rhel:ste:1007" version="1" xmlns="http://oval.mitre.org/XMLSchema/oval-definitions-5#linux">
                   <name operation="pattern match">^centos-release</name>
                   <version operation="pattern match">^7</version>
-            </rpminfo_state>
-            <rpminfo_state id="oval:org.open-scap.cpe.scientific:ste:5" version="1" xmlns="http://oval.mitre.org/XMLSchema/oval-definitions-5#linux">
+            </rpmverifyfile_state>
+            <rpmverifyfile_state id="oval:org.open-scap.cpe.scientific:ste:5" version="1" xmlns="http://oval.mitre.org/XMLSchema/oval-definitions-5#linux">
                   <name operation="pattern match">^sl-release</name>
                   <version operation="pattern match">^5</version>
-            </rpminfo_state>
-            <rpminfo_state id="oval:org.open-scap.cpe.scientific:ste:6" version="1" xmlns="http://oval.mitre.org/XMLSchema/oval-definitions-5#linux">
+            </rpmverifyfile_state>
+            <rpmverifyfile_state id="oval:org.open-scap.cpe.scientific:ste:6" version="1" xmlns="http://oval.mitre.org/XMLSchema/oval-definitions-5#linux">
                   <name operation="pattern match">^sl-release</name>
                   <version operation="pattern match">^6</version>
-            </rpminfo_state>
-            <rpminfo_state id="oval:org.open-scap.cpe.scientific:ste:7" version="1" xmlns="http://oval.mitre.org/XMLSchema/oval-definitions-5#linux">
+            </rpmverifyfile_state>
+            <rpmverifyfile_state id="oval:org.open-scap.cpe.scientific:ste:7" version="1" xmlns="http://oval.mitre.org/XMLSchema/oval-definitions-5#linux">
                   <name operation="pattern match">^sl-release</name>
                   <version operation="pattern match">^7</version>
-            </rpminfo_state>
-=======
-            </rpmverifyfile_state>
->>>>>>> 7dcc5923
+            </rpmverifyfile_state>
             <rpminfo_state id="oval:org.open-scap.cpe.fedora:ste:16" version="1" xmlns="http://oval.mitre.org/XMLSchema/oval-definitions-5#linux">
                   <version operation="pattern match">^16$</version>
             </rpminfo_state>
