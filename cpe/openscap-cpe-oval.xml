<?xml version="1.0" encoding="utf-8"?>
<oval_definitions
    xmlns:unix-def="http://oval.mitre.org/XMLSchema/oval-definitions-5#unix"
    xmlns:ind-def="http://oval.mitre.org/XMLSchema/oval-definitions-5#independent"
    xmlns:lin-def="http://oval.mitre.org/XMLSchema/oval-definitions-5#linux"
    xmlns:oval="http://oval.mitre.org/XMLSchema/oval-common-5"
    xmlns="http://oval.mitre.org/XMLSchema/oval-definitions-5"
    xmlns:xsi="http://www.w3.org/2001/XMLSchema-instance">
      <generator>
            <oval:product_name>vim</oval:product_name>
            <oval:schema_version>5.10.1</oval:schema_version>
            <oval:timestamp>2012-11-22T15:00:00+01:00</oval:timestamp>
      </generator>
      <definitions>
            <definition class="inventory" id="oval:org.open-scap.cpe.rhel:def:1" version="1">
                  <metadata>
                        <title>Red Hat Enterprise Linux</title>
                        <affected family="unix">
                              <platform>Red Hat Enterprise Linux</platform>
                        </affected>
                        <reference ref_id="cpe:/o:redhat:enterprise_linux" source="CPE"/>
                        <description>The operating system installed on the system is Red Hat Enterprise Linux</description>
                  </metadata>
                  <criteria>
                        <criterion comment="Red Hat Enterprise Linux is installed" test_ref="oval:org.open-scap.cpe.rhel:tst:2"/>
                  </criteria>
            </definition>
            <definition class="inventory" id="oval:org.open-scap.cpe.rhel:def:5" version="1">
                  <metadata>
                        <title>Red Hat Enterprise Linux 5</title>
                        <affected family="unix">
                              <platform>Red Hat Enterprise Linux 5</platform>
                        </affected>
                        <reference ref_id="cpe:/o:redhat:enterprise_linux:5" source="CPE"/>
                        <description>The operating system installed on the system is Red Hat Enterprise Linux 5</description>
                  </metadata>
                  <criteria>
                        <criterion comment="Red Hat Enterprise Linux 5 is installed" test_ref="oval:org.open-scap.cpe.rhel:tst:5"/>
                  </criteria>
            </definition>
            <definition class="inventory" id="oval:org.open-scap.cpe.rhel:def:6" version="1">
                  <metadata>
                        <title>Red Hat Enterprise Linux 6</title>
                        <affected family="unix">
                              <platform>Red Hat Enterprise Linux 6</platform>
                        </affected>
                        <reference ref_id="cpe:/o:redhat:enterprise_linux:6" source="CPE"/>
                        <description>The operating system installed on the system is Red Hat Enterprise Linux 6</description>
                  </metadata>
                  <criteria>
                        <criterion comment="Red Hat Enterprise Linux 6 is installed" test_ref="oval:org.open-scap.cpe.rhel:tst:6"/>
                  </criteria>
            </definition>
            <definition class="inventory" id="oval:org.open-scap.cpe.rhel:def:7" version="1">
                  <metadata>
                        <title>Red Hat Enterprise Linux 7</title>
                        <affected family="unix">
                              <platform>Red Hat Enterprise Linux 7</platform>
                        </affected>
                        <reference ref_id="cpe:/o:redhat:enterprise_linux:7" source="CPE"/>
                        <description>The operating system installed on the system is Red Hat Enterprise Linux 7</description>
                  </metadata>
                  <criteria>
                        <criterion comment="Red Hat Enterprise Linux 7 is installed" test_ref="oval:org.open-scap.cpe.rhel:tst:7"/>
                  </criteria>
            </definition>
            <definition class="inventory" id="oval:org.open-scap.cpe.rhel:def:1005" version="1">
                  <metadata>
                        <title>Community Enterprise Operating System 5</title>
                        <affected family="unix">
                              <platform>Community Enterprise Operating System 5</platform>
                        </affected>
                        <reference ref_id="cpe:/o:centos:centos:5" source="CPE"/>
                        <description>The operating system installed on the system is Community Enterprise Operating System 5</description>
                  </metadata>
                  <criteria>
                        <criterion comment="Community Enterprise Operating System 5 is installed" test_ref="oval:org.open-scap.cpe.rhel:tst:1005"/>
                  </criteria>
            </definition>
            <definition class="inventory" id="oval:org.open-scap.cpe.rhel:def:1006" version="1">
                  <metadata>
                        <title>Community Enterprise Operating System 6</title>
                        <affected family="unix">
                              <platform>Community Enterprise Operating System 6</platform>
                        </affected>
                        <reference ref_id="cpe:/o:centos:centos:6" source="CPE"/>
                        <description>The operating system installed on the system is Community Enterprise Operating System 6</description>
                  </metadata>
                  <criteria>
                        <criterion comment="Community Enterprise Operating System 6 is installed" test_ref="oval:org.open-scap.cpe.rhel:tst:1006"/>
                  </criteria>
            </definition>
            <definition class="inventory" id="oval:org.open-scap.cpe.rhel:def:1007" version="1">
                  <metadata>
                        <title>Community Enterprise Operating System 7</title>
                        <affected family="unix">
                              <platform>Community Enterprise Operating System 7</platform>
                        </affected>
                        <reference ref_id="cpe:/o:centos:centos:7" source="CPE"/>
                        <description>The operating system installed on the system is Community Enterprise Operating System 7</description>
                  </metadata>
                  <criteria>
                        <criterion comment="Community Enterprise Operating System 7 is installed" test_ref="oval:org.open-scap.cpe.rhel:tst:1007"/>
                  </criteria>
            </definition>
            <definition class="inventory" id="oval:org.open-scap.cpe.scientific:def:5" version="1">
                  <metadata>
                        <title>Scientific Linux 5</title>
                        <affected family="unix">
                              <platform>Scientific Linux 5</platform>
                        </affected>
                        <reference ref_id="cpe:/o:scientificlinux:scientificlinux:5" source="CPE"/>
                        <description>The operating system installed on the system is Scientific Linux 5</description>
                  </metadata>
                  <criteria>
                        <criterion comment="Scientific Linux 5 is installed" test_ref="oval:org.open-scap.cpe.scientific:tst:5"/>
                  </criteria>
            </definition>
            <definition class="inventory" id="oval:org.open-scap.cpe.scientific:def:6" version="1">
                  <metadata>
                        <title>Scientific Linux 6</title>
                        <affected family="unix">
                              <platform>Scientific Linux 6</platform>
                        </affected>
                        <reference ref_id="cpe:/o:scientificlinux:scientificlinux:6" source="CPE"/>
                        <description>The operating system installed on the system is Scientific Linux 6</description>
                  </metadata>
                  <criteria>
                        <criterion comment="Scientific Linux 6 is installed" test_ref="oval:org.open-scap.cpe.scientific:tst:6"/>
                  </criteria>
            </definition>
            <definition class="inventory" id="oval:org.open-scap.cpe.scientific:def:7" version="1">
                  <metadata>
                        <title>Scientific Linux 7</title>
                        <affected family="unix">
                              <platform>Scientific Linux 7</platform>
                        </affected>
                        <reference ref_id="cpe:/o:scientificlinux:scientificlinux:7" source="CPE"/>
                        <description>The operating system installed on the system is Scientific Linux 7</description>
                  </metadata>
                  <criteria>
                        <criterion comment="Scientific Linux 7 is installed" test_ref="oval:org.open-scap.cpe.scientific:tst:7"/>
                  </criteria>
            </definition>
            <definition class="inventory" id="oval:org.open-scap.cpe.fedora:def:16" version="1">
                  <metadata>
                        <title>Fedora 16</title>
                        <affected family="unix">
                            <platform>Fedora 16</platform>
                        </affected>
                        <reference ref_id="cpe:/o:fedoraproject:fedora:16" source="CPE"/>
                        <description>The operating system installed on the system is Fedora 16</description>
                  </metadata>
                  <criteria>
                        <criterion comment="Fedora 16 is installed" test_ref="oval:org.open-scap.cpe.fedora:tst:16"/>
                  </criteria>
            </definition>
            <definition class="inventory" id="oval:org.open-scap.cpe.fedora:def:17" version="1">
                  <metadata>
                        <title>Fedora 17</title>
                        <affected family="unix">
                            <platform>Fedora 17</platform>
                        </affected>
                        <reference ref_id="cpe:/o:fedoraproject:fedora:17" source="CPE"/>
                        <description>The operating system installed on the system is Fedora 17</description>
                  </metadata>
                  <criteria>
                        <criterion comment="Fedora 17 is installed" test_ref="oval:org.open-scap.cpe.fedora:tst:17"/>
                  </criteria>
            </definition>
            <definition class="inventory" id="oval:org.open-scap.cpe.fedora:def:18" version="1">
                  <metadata>
                        <title>Fedora 18</title>
                        <affected family="unix">
                            <platform>Fedora 18</platform>
                        </affected>
                        <reference ref_id="cpe:/o:fedoraproject:fedora:18" source="CPE"/>
                        <description>The operating system installed on the system is Fedora 18</description>
                  </metadata>
                  <criteria>
                        <criterion comment="Fedora 18 is installed" test_ref="oval:org.open-scap.cpe.fedora:tst:18"/>
                  </criteria>
            </definition>
            <definition class="inventory" id="oval:org.open-scap.cpe.fedora:def:19" version="1">
                  <metadata>
                        <title>Fedora 19</title>
                        <affected family="unix">
                            <platform>Fedora 19</platform>
                        </affected>
                        <reference ref_id="cpe:/o:fedoraproject:fedora:19" source="CPE"/>
                        <description>The operating system installed on the system is Fedora 19</description>
                  </metadata>
                  <criteria>
                        <criterion comment="Fedora 19 is installed" test_ref="oval:org.open-scap.cpe.fedora:tst:19"/>
                  </criteria>
            </definition>
            <definition class="inventory" id="oval:org.open-scap.cpe.fedora:def:20" version="1">
                  <metadata>
                        <title>Fedora 20</title>
                        <affected family="unix">
                            <platform>Fedora 20</platform>
                        </affected>
                        <reference ref_id="cpe:/o:fedoraproject:fedora:20" source="CPE"/>
                        <description>The operating system installed on the system is Fedora 20</description>
                  </metadata>
                  <criteria>
                        <criterion comment="Fedora 20 is installed" test_ref="oval:org.open-scap.cpe.fedora:tst:20"/>
                  </criteria>
            </definition>
            <definition class="inventory" id="oval:org.open-scap.cpe.fedora:def:21" version="1">
                  <metadata>
                        <title>Fedora 21</title>
                        <affected family="unix">
                            <platform>Fedora 21</platform>
                        </affected>
                        <reference ref_id="cpe:/o:fedoraproject:fedora:21" source="CPE"/>
                        <description>The operating system installed on the system is Fedora 21</description>
                  </metadata>
                  <criteria>
                        <criterion comment="Fedora 21 is installed" test_ref="oval:org.open-scap.cpe.fedora:tst:21"/>
                  </criteria>
            </definition>
            <definition class="inventory" id="oval:org.open-scap.cpe.fedora:def:22" version="1">
                  <metadata>
                        <title>Fedora 22</title>
                        <affected family="unix">
                            <platform>Fedora 22</platform>
                        </affected>
                        <reference ref_id="cpe:/o:fedoraproject:fedora:22" source="CPE"/>
                        <description>The operating system installed on the system is Fedora 22</description>
                  </metadata>
                  <criteria>
                        <criterion comment="Fedora 22 is installed" test_ref="oval:org.open-scap.cpe.fedora:tst:22"/>
                  </criteria>
            </definition>
            <definition class="inventory" id="oval:org.open-scap.cpe.fedora:def:23" version="1">
                  <metadata>
                        <title>Fedora 23</title>
                        <affected family="unix">
                            <platform>Fedora 23</platform>
                        </affected>
                        <reference ref_id="cpe:/o:fedoraproject:fedora:23" source="CPE"/>
                        <description>The operating system installed on the system is Fedora 23</description>
                  </metadata>
                  <criteria>
                        <criterion comment="Fedora 23 is installed" test_ref="oval:org.open-scap.cpe.fedora:tst:23"/>
                  </criteria>
            </definition>
            <definition class="inventory" id="oval:org.open-scap.cpe.fedora:def:24" version="1">
                  <metadata>
                        <title>Fedora 24</title>
                        <affected family="unix">
                            <platform>Fedora 24</platform>
                        </affected>
                        <reference ref_id="cpe:/o:fedoraproject:fedora:24" source="CPE"/>
                        <description>The operating system installed on the system is Fedora 24</description>
                  </metadata>
                  <criteria>
                        <criterion comment="Fedora 24 is installed" test_ref="oval:org.open-scap.cpe.fedora:tst:24"/>
                  </criteria>
            </definition>
            <definition class="inventory" id="oval:org.open-scap.cpe.fedora:def:25" version="1">
                  <metadata>
                        <title>Fedora 25</title>
                        <affected family="unix">
                            <platform>Fedora 25</platform>
                        </affected>
                        <reference ref_id="cpe:/o:fedoraproject:fedora:25" source="CPE"/>
                        <description>The operating system installed on the system is Fedora 25</description>
                  </metadata>
                  <criteria>
                        <criterion comment="Fedora 25 is installed" test_ref="oval:org.open-scap.cpe.fedora:tst:25"/>
                  </criteria>
            </definition>
<<<<<<< HEAD

            <definition class="inventory" id="oval:org.open-scap.cpe.sle:def:1" version="1">
                  <metadata>
                        <title>SUSE Linux Enterprise All Platforms</title>
                        <affected family="unix">
                            <platform>SUSE Linux Enterprise All Platforms</platform>
                        </affected>
                        <reference ref_id="cpe:/o:suse:sle" source="CPE"/>
                        <description>The operating system installed on the system is SUSE Linux Enterprise</description>
                  </metadata>
                  <criteria>
                      <criteria operator="OR">
                          <criterion comment="SLES is installed" test_ref="oval:org.open-scap.cpe.sles:tst:1"/>
                          <criterion comment="SLED is installed" test_ref="oval:org.open-scap.cpe.sled:tst:1"/>
                      </criteria>
                  </criteria>
            </definition>

            <definition class="inventory" id="oval:org.open-scap.cpe.sles:def:10" version="1">
                  <metadata>
                        <title>SUSE Linux Enterprise Server 10</title>
                        <affected family="unix">
                            <platform>SUSE Linux Enterprise Server 10</platform>
                        </affected>
                        <reference ref_id="cpe:/o:suse:sles:10" source="CPE"/>
                        <description>The operating system installed on the system is SUSE Linux Enterprise Server 10</description>
                  </metadata>
                  <criteria>
                        <criterion comment="SLES 10 is installed" test_ref="oval:org.open-scap.cpe.sles:tst:10"/>
                  </criteria>
            </definition>

            <definition class="inventory" id="oval:org.open-scap.cpe.sled:def:10" version="1">
                  <metadata>
                        <title>SUSE Linux Enterprise Desktop 10</title>
                        <affected family="unix">
                            <platform>SUSE Linux Enterprise Desktop 10</platform>
                        </affected>
                        <reference ref_id="cpe:/o:suse:sled:10" source="CPE"/>
                        <description>The operating system installed on the system is SUSE Linux Enterprise Desktop 10</description>
                  </metadata>
                  <criteria>
                        <criterion comment="SLED 10 is installed" test_ref="oval:org.open-scap.cpe.sled:tst:10"/>
                  </criteria>
            </definition>

            <definition class="inventory" id="oval:org.open-scap.cpe.sle:def:11" version="1">
                  <metadata>
                        <title>SUSE Linux Enterprise 11</title>
                        <affected family="unix">
                            <platform>SUSE Linux Enterprise Server 11</platform>
                            <platform>SUSE Linux Enterprise Desktop 11</platform>
                        </affected>
                        <reference ref_id="cpe:/o:suse:linux_enterprise_server:11" source="CPE" />
                        <reference ref_id="cpe:/o:suse:linux_enterprise_desktop:11" source="CPE" />
                        <description>The operating system installed on the system is SUSE Linux Enterprise 11.</description>
                        <reference source="galford" ref_id="20160920" ref_url="test_attestation" />
                  </metadata>
                  <criteria>
                        <criterion comment="Installed operating system is part of the unix family" test_ref="oval:org.open-scap.cpe.sle:tst:1" />
                        <criteria operator="OR">
                              <criterion comment="SLE 11 Desktop is installed" test_ref="oval:org.open-scap.cpe.sled:tst:11" />
                              <criterion comment="SLE 11 Server is installed" test_ref="oval:org.open-scap.cpe.sles:tst:11" />
                        </criteria>
                  </criteria>
            </definition>

            <definition class="inventory" id="oval:org.open-scap.cpe.sles:def:12" version="1">
                  <metadata>
                        <title>SUSE Linux Enterprise Server 12</title>
                        <affected family="unix">
                            <platform>SUSE Linux Enterprise Server 12</platform>
                        </affected>
                        <reference ref_id="cpe:/o:suse:sles:12" source="CPE"/>
                        <description>The operating system installed on the system is SUSE Linux Enterprise Server 12</description>
                  </metadata>
                  <criteria>
                        <criterion comment="SLES 12 is installed" test_ref="oval:org.open-scap.cpe.sles:tst:12"/>
                  </criteria>
            </definition>

            <definition class="inventory" id="oval:org.open-scap.cpe.sled:def:12" version="1">
                  <metadata>
                        <title>SUSE Linux Enterprise Desktop 12</title>
                        <affected family="unix">
                            <platform>SUSE Linux Enterprise Desktop 12</platform>
                        </affected>
                        <reference ref_id="cpe:/o:suse:sled:12" source="CPE"/>
                        <description>The operating system installed on the system is SUSE Linux Enterprise Desktop 12</description>
                  </metadata>
                  <criteria>
                        <criterion comment="SLED 12 is installed" test_ref="oval:org.open-scap.cpe.sled:tst:12"/>
                  </criteria>
            </definition>

            <definition class="inventory" id="oval:org.open-scap.cpe.opensuse:def:1" version="1">
                  <metadata>
                        <title>openSUSE All Versions</title>
                        <affected family="unix">
                            <platform>openSUSE</platform>
                        </affected>
                        <reference ref_id="cpe:/o:opensuse:opensuse" source="CPE"/>
                        <description>The operating system installed on the system is openSUSE</description>
                  </metadata>
                  <criteria>
                        <criterion comment="openSUSE is installed" test_ref="oval:org.open-scap.cpe.opensuse:tst:1"/>
                  </criteria>
            </definition>

            <definition class="inventory" id="oval:org.open-scap.cpe.opensuse:def:114" version="1">
                  <metadata>
                        <title>openSUSE 11.4</title>
                        <affected family="unix">
                            <platform>openSUSE 11.4</platform>
                        </affected>
                        <reference ref_id="cpe:/o:opensuse:opensuse:11.4" source="CPE"/>
                        <description>The operating system installed on the system is openSUSE 11.4</description>
                  </metadata>
                  <criteria>
                        <criterion comment="openSUSE 11.4 is installed" test_ref="oval:org.open-scap.cpe.opensuse:tst:114"/>
                  </criteria>
            </definition>

            <definition class="inventory" id="oval:org.open-scap.cpe.opensuse:def:131" version="1">
                  <metadata>
                        <title>openSUSE 13.1</title>
                        <affected family="unix">
                            <platform>openSUSE 13.1</platform>
                        </affected>
                        <reference ref_id="cpe:/o:opensuse:opensuse:13.1" source="CPE"/>
                        <description>The operating system installed on the system is openSUSE 13.1</description>
                  </metadata>
                  <criteria>
                        <criterion comment="openSUSE 13.1 is installed" test_ref="oval:org.open-scap.cpe.opensuse:tst:131"/>
                  </criteria>
            </definition>

            <definition class="inventory" id="oval:org.open-scap.cpe.opensuse:def:132" version="1">
                  <metadata>
                        <title>openSUSE 13.2</title>
                        <affected family="unix">
                            <platform>openSUSE 13.2</platform>
                        </affected>
                        <reference ref_id="cpe:/o:opensuse:opensuse:13.2" source="CPE"/>
                        <description>The operating system installed on the system is openSUSE 13.2</description>
                  </metadata>
                  <criteria>
                        <criterion comment="openSUSE 13.2 is installed" test_ref="oval:org.open-scap.cpe.opensuse:tst:132"/>
                  </criteria>
            </definition>
            <definition class="inventory" id="oval:org.open-scap.cpe.opensuse:def:421" version="1">
                  <metadata>
                        <title>openSUSE 42.1</title>
                        <affected family="unix">
                            <platform>openSUSE 42.1</platform>
                        </affected>
                        <reference ref_id="cpe:/o:novell:leap:42.1" source="CPE"/>
                        <description>The operating system installed on the system is openSUSE 42.1</description>
                  </metadata>
                  <criteria>
                        <criterion comment="openSUSE 42.1 is installed" test_ref="oval:org.open-scap.cpe.opensuse:tst:421"/>
                  </criteria>
            </definition>
            <definition class="inventory" id="oval:org.open-scap.cpe.wrlinux:def:1" version="1" >
                  <metadata>
                        <title>Wind River Linux</title>
                        <affected family="unix">
                            <platform>Wind River Linux</platform>
                        </affected>
                        <reference ref_id="cpe:/o:windriver:wrlinux" source="CPE"/>
                        <description>The operating system installed on the system is Wind River Linux</description>
                  </metadata>
                  <criteria>
                        <criterion comment="Installed operating system is part of the unix family." test_ref="oval:org.open-scap.cpe.wrlinux:tst:1" />
                        <criterion comment="Wind River Linux is installed." test_ref="oval:org.open-scap.cpe.wrlinux:tst:2" />
                  </criteria>
            </definition>
            <definition class="inventory" id="oval:org.open-scap.cpe.wrlinux:def:8" version="1" >
                  <metadata>
                        <title>Wind River Linux 8</title>
                        <affected family="unix">
                            <platform>Wind River Linux 8</platform>
                        </affected>
                        <reference ref_id="cpe:/o:windriver:wrlinux:8" source="CPE"/>
                        <description>The operating system installed on the system is Wind River Linux 8</description>
                  </metadata>
                  <criteria>
                        <criterion comment="Wind River Linux version is 8." test_ref="oval:org.open-scap.cpe.wrlinux:tst:8" />
=======
            <definition class="inventory" id="oval:org.open-scap.cpe.fedora:def:26" version="1">
                  <metadata>
                        <title>Fedora 26</title>
                        <affected family="unix">
                            <platform>Fedora 26</platform>
                        </affected>
                        <reference ref_id="cpe:/o:fedoraproject:fedora:26" source="CPE"/>
                        <description>The operating system installed on the system is Fedora 26</description>
                  </metadata>
                  <criteria>
                        <criterion comment="Fedora 26 is installed" test_ref="oval:org.open-scap.cpe.fedora:tst:26"/>
                  </criteria>
            </definition>
            <definition class="inventory" id="oval:org.open-scap.cpe.fedora:def:27" version="1">
                  <metadata>
                        <title>Fedora 27</title>
                        <affected family="unix">
                            <platform>Fedora 27</platform>
                        </affected>
                        <reference ref_id="cpe:/o:fedoraproject:fedora:27" source="CPE"/>
                        <description>The operating system installed on the system is Fedora 27</description>
                  </metadata>
                  <criteria>
                        <criterion comment="Fedora 27 is installed" test_ref="oval:org.open-scap.cpe.fedora:tst:27"/>
>>>>>>> 0592f5cb
                  </criteria>
            </definition>
      </definitions>
      <tests>
            <rpmverifyfile_test check_existence="at_least_one_exists" id="oval:org.open-scap.cpe.rhel:tst:2" version="1" check="at least one" comment="/etc/redhat-release is provided by redhat-release package"
                  xmlns="http://oval.mitre.org/XMLSchema/oval-definitions-5#linux">
                  <object object_ref="oval:org.open-scap.cpe.redhat-release:obj:3"/>
                  <state state_ref="oval:org.open-scap.cpe.rhel:ste:2"/>
            </rpmverifyfile_test>
            <rpminfo_test check_existence="at_least_one_exists" id="oval:org.open-scap.cpe.rhel:tst:5" version="1" check="at least one" comment="redhat-release is version 5"
                  xmlns="http://oval.mitre.org/XMLSchema/oval-definitions-5#linux">
                  <object object_ref="oval:org.open-scap.cpe.redhat-release:obj:1"/>
                  <state state_ref="oval:org.open-scap.cpe.rhel:ste:5"/>
            </rpminfo_test>
            <rpmverifyfile_test check_existence="at_least_one_exists" id="oval:org.open-scap.cpe.rhel:tst:6" version="1" check="at least one" comment="redhat-release is version 6"
                  xmlns="http://oval.mitre.org/XMLSchema/oval-definitions-5#linux">
                  <object object_ref="oval:org.open-scap.cpe.redhat-release:obj:3"/>
                  <state state_ref="oval:org.open-scap.cpe.rhel:ste:6"/>
            </rpmverifyfile_test>
            <rpmverifyfile_test check_existence="at_least_one_exists" id="oval:org.open-scap.cpe.rhel:tst:7" version="1" check="at least one" comment="redhat-release is version 7"
                  xmlns="http://oval.mitre.org/XMLSchema/oval-definitions-5#linux">
                  <object object_ref="oval:org.open-scap.cpe.redhat-release:obj:3"/>
                  <state state_ref="oval:org.open-scap.cpe.rhel:ste:7"/>
            </rpmverifyfile_test>
            <rpmverifyfile_test check_existence="at_least_one_exists" id="oval:org.open-scap.cpe.rhel:tst:1005" version="1" check="at least one" comment="centos-release is version 5"
                  xmlns="http://oval.mitre.org/XMLSchema/oval-definitions-5#linux">
                  <object object_ref="oval:org.open-scap.cpe.redhat-release:obj:3"/>
                  <state state_ref="oval:org.open-scap.cpe.rhel:ste:1005"/>
            </rpmverifyfile_test>
            <rpmverifyfile_test check_existence="at_least_one_exists" id="oval:org.open-scap.cpe.rhel:tst:1006" version="1" check="at least one" comment="centos-release is version 6"
                  xmlns="http://oval.mitre.org/XMLSchema/oval-definitions-5#linux">
                  <object object_ref="oval:org.open-scap.cpe.redhat-release:obj:3"/>
                  <state state_ref="oval:org.open-scap.cpe.rhel:ste:1006"/>
            </rpmverifyfile_test>
            <rpmverifyfile_test check_existence="at_least_one_exists" id="oval:org.open-scap.cpe.rhel:tst:1007" version="1" check="at least one" comment="centos-release is version 7"
                  xmlns="http://oval.mitre.org/XMLSchema/oval-definitions-5#linux">
                  <object object_ref="oval:org.open-scap.cpe.redhat-release:obj:3"/>
                  <state state_ref="oval:org.open-scap.cpe.rhel:ste:1007"/>
            </rpmverifyfile_test>
            <rpmverifyfile_test check_existence="at_least_one_exists" id="oval:org.open-scap.cpe.scientific:tst:5" version="1" check="at least one" comment="sl-release is version 5"
                  xmlns="http://oval.mitre.org/XMLSchema/oval-definitions-5#linux">
                  <object object_ref="oval:org.open-scap.cpe.redhat-release:obj:3"/>
                  <state state_ref="oval:org.open-scap.cpe.scientific:ste:5"/>
            </rpmverifyfile_test>
            <rpmverifyfile_test check_existence="at_least_one_exists" id="oval:org.open-scap.cpe.scientific:tst:6" version="1" check="at least one" comment="sl-release is version 6"
                  xmlns="http://oval.mitre.org/XMLSchema/oval-definitions-5#linux">
                  <object object_ref="oval:org.open-scap.cpe.redhat-release:obj:3"/>
                  <state state_ref="oval:org.open-scap.cpe.scientific:ste:6"/>
            </rpmverifyfile_test>
            <rpmverifyfile_test check_existence="at_least_one_exists" id="oval:org.open-scap.cpe.scientific:tst:7" version="1" check="at least one" comment="sl-release is version 7"
                  xmlns="http://oval.mitre.org/XMLSchema/oval-definitions-5#linux">
                  <object object_ref="oval:org.open-scap.cpe.redhat-release:obj:3"/>
                  <state state_ref="oval:org.open-scap.cpe.scientific:ste:7"/>
            </rpmverifyfile_test>
            <rpminfo_test check_existence="at_least_one_exists" id="oval:org.open-scap.cpe.fedora:tst:16" version="1" check="at least one" comment="fedora-release is version Fedora 16"
                  xmlns="http://oval.mitre.org/XMLSchema/oval-definitions-5#linux">
                  <object object_ref="oval:org.open-scap.cpe.fedora-release:obj:2"/>
                  <state state_ref="oval:org.open-scap.cpe.fedora:ste:16"/>
            </rpminfo_test>
            <rpminfo_test check_existence="at_least_one_exists" id="oval:org.open-scap.cpe.fedora:tst:17" version="1" check="at least one" comment="fedora-release is version Fedora 17"
                  xmlns="http://oval.mitre.org/XMLSchema/oval-definitions-5#linux">
                  <object object_ref="oval:org.open-scap.cpe.fedora-release:obj:2"/>
                  <state state_ref="oval:org.open-scap.cpe.fedora:ste:17"/>
            </rpminfo_test>
            <rpminfo_test check_existence="at_least_one_exists" id="oval:org.open-scap.cpe.fedora:tst:18" version="1" check="at least one" comment="fedora-release is version Fedora 18"
                  xmlns="http://oval.mitre.org/XMLSchema/oval-definitions-5#linux">
                  <object object_ref="oval:org.open-scap.cpe.fedora-release:obj:2"/>
                  <state state_ref="oval:org.open-scap.cpe.fedora:ste:18"/>
            </rpminfo_test>
            <rpminfo_test check_existence="at_least_one_exists" id="oval:org.open-scap.cpe.fedora:tst:19" version="1" check="at least one" comment="fedora-release is version Fedora 19"
                  xmlns="http://oval.mitre.org/XMLSchema/oval-definitions-5#linux">
                  <object object_ref="oval:org.open-scap.cpe.fedora-release:obj:2"/>
                  <state state_ref="oval:org.open-scap.cpe.fedora:ste:19"/>
            </rpminfo_test>
            <rpminfo_test check_existence="at_least_one_exists" id="oval:org.open-scap.cpe.fedora:tst:20" version="1" check="at least one" comment="fedora-release is version Fedora 20"
                  xmlns="http://oval.mitre.org/XMLSchema/oval-definitions-5#linux">
                  <object object_ref="oval:org.open-scap.cpe.fedora-release:obj:2"/>
                  <state state_ref="oval:org.open-scap.cpe.fedora:ste:20"/>
            </rpminfo_test>
            <rpminfo_test check_existence="at_least_one_exists" id="oval:org.open-scap.cpe.fedora:tst:21" version="1" check="at least one" comment="fedora-release is version Fedora 21"
                  xmlns="http://oval.mitre.org/XMLSchema/oval-definitions-5#linux">
                  <object object_ref="oval:org.open-scap.cpe.fedora-release:obj:2"/>
                  <state state_ref="oval:org.open-scap.cpe.fedora:ste:21"/>
            </rpminfo_test>
            <rpminfo_test check_existence="at_least_one_exists" id="oval:org.open-scap.cpe.fedora:tst:22" version="1" check="at least one" comment="fedora-release is version Fedora 22"
                  xmlns="http://oval.mitre.org/XMLSchema/oval-definitions-5#linux">
                  <object object_ref="oval:org.open-scap.cpe.fedora-release:obj:2"/>
                  <state state_ref="oval:org.open-scap.cpe.fedora:ste:22"/>
            </rpminfo_test>
            <rpminfo_test check_existence="at_least_one_exists" id="oval:org.open-scap.cpe.fedora:tst:23" version="1" check="at least one" comment="fedora-release is version Fedora 23"
                  xmlns="http://oval.mitre.org/XMLSchema/oval-definitions-5#linux">
                  <object object_ref="oval:org.open-scap.cpe.fedora-release:obj:2"/>
                  <state state_ref="oval:org.open-scap.cpe.fedora:ste:23"/>
            </rpminfo_test>
            <rpminfo_test check_existence="at_least_one_exists" id="oval:org.open-scap.cpe.fedora:tst:24" version="1" check="at least one" comment="fedora-release is version Fedora 24"
                  xmlns="http://oval.mitre.org/XMLSchema/oval-definitions-5#linux">
                  <object object_ref="oval:org.open-scap.cpe.fedora-release:obj:2"/>
                  <state state_ref="oval:org.open-scap.cpe.fedora:ste:24"/>
            </rpminfo_test>
            <rpminfo_test check_existence="at_least_one_exists" id="oval:org.open-scap.cpe.fedora:tst:25" version="1" check="at least one" comment="fedora-release is version Fedora 25"
                  xmlns="http://oval.mitre.org/XMLSchema/oval-definitions-5#linux">
                  <object object_ref="oval:org.open-scap.cpe.fedora-release:obj:2"/>
                  <state state_ref="oval:org.open-scap.cpe.fedora:ste:25"/>
            </rpminfo_test>
<<<<<<< HEAD
            <rpminfo_test check_existence="at_least_one_exists" id="oval:org.open-scap.cpe.sles:tst:1" version="1" check="at least one" comment="/etc/sles-release is provided by sles-release package"
                  xmlns="http://oval.mitre.org/XMLSchema/oval-definitions-5#linux">
                  <object object_ref="oval:org.open-scap.cpe.sles-release:obj:1"/>
                  <state state_ref="oval:org.open-scap.cpe.sles:ste:1"/>
            </rpminfo_test>
            <rpminfo_test check_existence="at_least_one_exists" id="oval:org.open-scap.cpe.sled:tst:1" version="1" check="at least one" comment="/etc/sled-release is provided by sled-release package"
                  xmlns="http://oval.mitre.org/XMLSchema/oval-definitions-5#linux">
                  <object object_ref="oval:org.open-scap.cpe.sled-release:obj:1"/>
                  <state state_ref="oval:org.open-scap.cpe.sled:ste:1"/>
            </rpminfo_test>

            <rpminfo_test check_existence="at_least_one_exists" id="oval:org.open-scap.cpe.sles:tst:10" version="1" check="at least one" comment="sles-release is version 10"
                  xmlns="http://oval.mitre.org/XMLSchema/oval-definitions-5#linux">
                  <object object_ref="oval:org.open-scap.cpe.sles-release:obj:1"/>
                  <state state_ref="oval:org.open-scap.cpe.sles:ste:10"/>
            </rpminfo_test>
            <rpminfo_test check_existence="at_least_one_exists" id="oval:org.open-scap.cpe.sles:tst:11" version="1" check="at least one" comment="sles-release is version 11"
                  xmlns="http://oval.mitre.org/XMLSchema/oval-definitions-5#linux">
                  <object object_ref="oval:org.open-scap.cpe.sles-release:obj:1"/>
                  <state state_ref="oval:org.open-scap.cpe.sles:ste:11"/>
            </rpminfo_test>
            <rpminfo_test check_existence="at_least_one_exists" id="oval:org.open-scap.cpe.sles:tst:12" version="1" check="at least one" comment="sles-release is version 12"
                  xmlns="http://oval.mitre.org/XMLSchema/oval-definitions-5#linux">
                  <object object_ref="oval:org.open-scap.cpe.sles-release:obj:1"/>
                  <state state_ref="oval:org.open-scap.cpe.sles:ste:12"/>
            </rpminfo_test>
            <rpminfo_test check_existence="at_least_one_exists" id="oval:org.open-scap.cpe.sled:tst:10" version="1" check="at least one" comment="sled-release is version 10"
                  xmlns="http://oval.mitre.org/XMLSchema/oval-definitions-5#linux">
                  <object object_ref="oval:org.open-scap.cpe.sled-release:obj:1"/>
                  <state state_ref="oval:org.open-scap.cpe.sled:ste:10"/>
            </rpminfo_test>
            <rpminfo_test check_existence="at_least_one_exists" id="oval:org.open-scap.cpe.sled:tst:11" version="1" check="at least one" comment="sled-release is version 11"
                  xmlns="http://oval.mitre.org/XMLSchema/oval-definitions-5#linux">
                  <object object_ref="oval:org.open-scap.cpe.sled-release:obj:1"/>
                  <state state_ref="oval:org.open-scap.cpe.sled:ste:11"/>
            </rpminfo_test>
            <rpminfo_test check_existence="at_least_one_exists" id="oval:org.open-scap.cpe.sled:tst:12" version="1" check="at least one" comment="sled-release is version 12"
                  xmlns="http://oval.mitre.org/XMLSchema/oval-definitions-5#linux">
                  <object object_ref="oval:org.open-scap.cpe.sled-release:obj:1"/>
                  <state state_ref="oval:org.open-scap.cpe.sled:ste:12"/>
            </rpminfo_test>
            <rpminfo_test check_existence="at_least_one_exists" id="oval:org.open-scap.cpe.opensuse:tst:1" version="1" check="at least one" comment="openSUSE-release is version 11.4"
                  xmlns="http://oval.mitre.org/XMLSchema/oval-definitions-5#linux">
                  <object object_ref="oval:org.open-scap.cpe.openSUSE-release:obj:1"/>
                  <state state_ref="oval:org.open-scap.cpe.opensuse:ste:2"/>
            </rpminfo_test>
            <rpminfo_test check_existence="at_least_one_exists" id="oval:org.open-scap.cpe.opensuse:tst:114" version="1" check="at least one" comment="openSUSE-release is version 11.4"
                  xmlns="http://oval.mitre.org/XMLSchema/oval-definitions-5#linux">
                  <object object_ref="oval:org.open-scap.cpe.openSUSE-release:obj:1"/>
                  <state state_ref="oval:org.open-scap.cpe.opensuse:ste:114"/>
            </rpminfo_test>
            <rpminfo_test check_existence="at_least_one_exists" id="oval:org.open-scap.cpe.opensuse:tst:131" version="1" check="at least one" comment="openSUSE-release is version 13.1"
                  xmlns="http://oval.mitre.org/XMLSchema/oval-definitions-5#linux">
                  <object object_ref="oval:org.open-scap.cpe.openSUSE-release:obj:1"/>
                  <state state_ref="oval:org.open-scap.cpe.opensuse:ste:131"/>
            </rpminfo_test>
            <rpminfo_test check_existence="at_least_one_exists" id="oval:org.open-scap.cpe.opensuse:tst:132" version="1" check="at least one" comment="openSUSE-release is version 13.2"
                  xmlns="http://oval.mitre.org/XMLSchema/oval-definitions-5#linux">
                  <object object_ref="oval:org.open-scap.cpe.openSUSE-release:obj:1"/>
                  <state state_ref="oval:org.open-scap.cpe.opensuse:ste:132"/>
            </rpminfo_test>
            <rpminfo_test check_existence="at_least_one_exists" id="oval:org.open-scap.cpe.opensuse:tst:421" version="1" check="at least one" comment="openSUSE-release is version 42.1"
                  xmlns="http://oval.mitre.org/XMLSchema/oval-definitions-5#linux">
                  <object object_ref="oval:org.open-scap.cpe.openSUSE-release:obj:1"/>
                  <state state_ref="oval:org.open-scap.cpe.opensuse:ste:421"/>
            </rpminfo_test>
            <family_test check_existence="at_least_one_exists" id="oval:org.open-scap.cpe.wrlinux:tst:1" version="1" check="only one"
                  comment="Installed operating system is part of the Unix family."
                  xmlns="http://oval.mitre.org/XMLSchema/oval-definitions-5#independent">
                  <object object_ref="oval:org.open-scap.cpe.unix:obj:1" />
                  <state state_ref="oval:org.open-scap.cpe.unix:ste:1" />
            </family_test>
            <file_test xmlns="http://oval.mitre.org/XMLSchema/oval-definitions-5#unix" check_existence="at_least_one_exists" version="1" id="oval:org.open-scap.cpe.wrlinux:tst:2" check="all" comment="Test presence of /etc/wrlinux-release.">
                <object object_ref="oval:org.open-scap.cpe.wrlinux-release:obj:1" />
            </file_test>
            <family_test check_existence="at_least_one_exists" id="oval:org.open-scap.cpe.sle:tst:1" version="1" check="only one"
                  comment="Installed operating system is part of the Unix family."
                  xmlns="http://oval.mitre.org/XMLSchema/oval-definitions-5#independent">
                  <object object_ref="oval:org.open-scap.cpe.unix:obj:1" />
                  <state state_ref="oval:org.open-scap.cpe.unix:ste:1" />
            </family_test>
            <textfilecontent54_test
                            id="oval:org.open-scap.cpe.wrlinux:tst:8"
                            check="all"
                            check_existence="all_exist"
                            comment="Check /etc/wrlinux-release for VERSION 8 specification."
                            version="1"
                            xmlns="http://oval.mitre.org/XMLSchema/oval-definitions-5#independent"
                            >
                  <object object_ref="oval:org.open-scap.cpe.wrlinux-release:obj:2"/>
                  <state state_ref="oval:org.open-scap.cpe.wrlinux-release:ste:8"/>
            </textfilecontent54_test>
=======
            <rpminfo_test check_existence="at_least_one_exists" id="oval:org.open-scap.cpe.fedora:tst:26" version="1" check="at least one" comment="fedora-release is version Fedora 26"
                  xmlns="http://oval.mitre.org/XMLSchema/oval-definitions-5#linux">
                  <object object_ref="oval:org.open-scap.cpe.fedora-release:obj:2"/>
                  <state state_ref="oval:org.open-scap.cpe.fedora:ste:26"/>
            </rpminfo_test>
            <rpminfo_test check_existence="at_least_one_exists" id="oval:org.open-scap.cpe.fedora:tst:27" version="1" check="at least one" comment="fedora-release is version Fedora 27"
                  xmlns="http://oval.mitre.org/XMLSchema/oval-definitions-5#linux">
                  <object object_ref="oval:org.open-scap.cpe.fedora-release:obj:2"/>
                  <state state_ref="oval:org.open-scap.cpe.fedora:ste:27"/>
            </rpminfo_test>
>>>>>>> 0592f5cb
      </tests>
      <objects>
            <family_object id="oval:org.open-scap.cpe.unix:obj:1" version="1"  xmlns="http://oval.mitre.org/XMLSchema/oval-definitions-5#independent"/>
            <lin-def:rpminfo_object id="oval:org.open-scap.cpe.redhat-release:obj:1" version="1" xmlns="http://oval.mitre.org/XMLSchema/oval-definitions-5#linux">
                  <lin-def:name>redhat-release</lin-def:name>
            </lin-def:rpminfo_object>
            <lin-def:rpminfo_object id="oval:org.open-scap.cpe.fedora-release:obj:2" version="1" xmlns="http://oval.mitre.org/XMLSchema/oval-definitions-5#linux">
                  <lin-def:name>fedora-release</lin-def:name>
            </lin-def:rpminfo_object>
            <lin-def:rpmverifyfile_object id="oval:org.open-scap.cpe.redhat-release:obj:3" version="1" xmlns="http://oval.mitre.org/XMLSchema/oval-definitions-5#linux">
                  <!-- Sadly, OVAL cannot do the right query (rpm -q -whatprovides system-release). Let's check the filename instead. -->
                  <behaviors nolinkto='true' nomd5='true' nosize='true' nouser='true' nogroup='true' nomtime='true' nomode='true' nordev='true' noconfigfiles='true' noghostfiles='true' />
                  <lin-def:name operation="pattern match"/>
                  <lin-def:epoch operation="pattern match"/>
                  <lin-def:version operation="pattern match"/>
                  <lin-def:release operation="pattern match"/>
                  <lin-def:arch operation="pattern match"/>
                  <lin-def:filepath>/etc/redhat-release</lin-def:filepath>
            </lin-def:rpmverifyfile_object>
            <lin-def:rpminfo_object id="oval:org.open-scap.cpe.sles-release:obj:1" version="1" xmlns="http://oval.mitre.org/XMLSchema/oval-definitions-5#linux">
                  <lin-def:name>sles-release</lin-def:name>
            </lin-def:rpminfo_object>
            <lin-def:rpminfo_object id="oval:org.open-scap.cpe.sled-release:obj:1" version="1" xmlns="http://oval.mitre.org/XMLSchema/oval-definitions-5#linux">
                  <lin-def:name>sled-release</lin-def:name>
            </lin-def:rpminfo_object>
            <lin-def:rpminfo_object id="oval:org.open-scap.cpe.openSUSE-release:obj:1" version="1" xmlns="http://oval.mitre.org/XMLSchema/oval-definitions-5#linux">
                  <lin-def:name>openSUSE-release</lin-def:name>
            </lin-def:rpminfo_object>
            <file_object xmlns="http://oval.mitre.org/XMLSchema/oval-definitions-5#unix" version="1" id="oval:org.open-scap.cpe.wrlinux-release:obj:1" >
                <filepath>/etc/wrlinux-release</filepath>
            </file_object>
            <textfilecontent54_object
                            id="oval:org.open-scap.cpe.wrlinux-release:obj:2"
                            comment="Check VERSION specification in /etc/wrlinux-release."
                            version="1"
                            xmlns="http://oval.mitre.org/XMLSchema/oval-definitions-5#independent"
                            >
                <path>/etc</path>
                <filename>wrlinux-release</filename>
                <pattern operation="pattern match">^VERSION=.([[:digit:]]*)</pattern>
                <instance operation="greater than or equal" datatype="int">1</instance>
            </textfilecontent54_object>
      </objects>
      <states>
            <family_state id="oval:org.open-scap.cpe.unix:ste:1" version="1" xmlns="http://oval.mitre.org/XMLSchema/oval-definitions-5#independent">
                  <family>unix</family>
            </family_state>
            <rpmverifyfile_state id="oval:org.open-scap.cpe.rhel:ste:2" version="1" xmlns="http://oval.mitre.org/XMLSchema/oval-definitions-5#linux">
                  <name operation="pattern match">^redhat-release</name>
            </rpmverifyfile_state>
            <rpminfo_state id="oval:org.open-scap.cpe.rhel:ste:5" version="1" xmlns="http://oval.mitre.org/XMLSchema/oval-definitions-5#linux">
                  <version operation="pattern match">^5[^\d]</version>
            </rpminfo_state>
            <rpmverifyfile_state id="oval:org.open-scap.cpe.rhel:ste:6" version="1" xmlns="http://oval.mitre.org/XMLSchema/oval-definitions-5#linux">
                  <name operation="pattern match">^redhat-release</name>
                  <version operation="pattern match">^6[^\d]</version>
            </rpmverifyfile_state>
            <rpmverifyfile_state id="oval:org.open-scap.cpe.rhel:ste:7" version="1" xmlns="http://oval.mitre.org/XMLSchema/oval-definitions-5#linux">
                  <name operation="pattern match">^redhat-release</name>
                  <version operation="pattern match">^7[^\d]</version>
            </rpmverifyfile_state>
            <rpmverifyfile_state id="oval:org.open-scap.cpe.rhel:ste:1005" version="1" xmlns="http://oval.mitre.org/XMLSchema/oval-definitions-5#linux">
                  <name operation="pattern match">^centos-release</name>
                  <version operation="pattern match">^5</version>
            </rpmverifyfile_state>
            <rpmverifyfile_state id="oval:org.open-scap.cpe.rhel:ste:1006" version="1" xmlns="http://oval.mitre.org/XMLSchema/oval-definitions-5#linux">
                  <name operation="pattern match">^centos-release</name>
                  <version operation="pattern match">^6</version>
            </rpmverifyfile_state>
            <rpmverifyfile_state id="oval:org.open-scap.cpe.rhel:ste:1007" version="1" xmlns="http://oval.mitre.org/XMLSchema/oval-definitions-5#linux">
                  <name operation="pattern match">^centos-release</name>
                  <version operation="pattern match">^7</version>
            </rpmverifyfile_state>
            <rpmverifyfile_state id="oval:org.open-scap.cpe.scientific:ste:5" version="1" xmlns="http://oval.mitre.org/XMLSchema/oval-definitions-5#linux">
                  <name operation="pattern match">^sl-release</name>
                  <version operation="pattern match">^5</version>
            </rpmverifyfile_state>
            <rpmverifyfile_state id="oval:org.open-scap.cpe.scientific:ste:6" version="1" xmlns="http://oval.mitre.org/XMLSchema/oval-definitions-5#linux">
                  <name operation="pattern match">^sl-release</name>
                  <version operation="pattern match">^6</version>
            </rpmverifyfile_state>
            <rpmverifyfile_state id="oval:org.open-scap.cpe.scientific:ste:7" version="1" xmlns="http://oval.mitre.org/XMLSchema/oval-definitions-5#linux">
                  <name operation="pattern match">^sl-release</name>
                  <version operation="pattern match">^7</version>
            </rpmverifyfile_state>
            <rpminfo_state id="oval:org.open-scap.cpe.fedora:ste:16" version="1" xmlns="http://oval.mitre.org/XMLSchema/oval-definitions-5#linux">
                  <version operation="pattern match">^16$</version>
            </rpminfo_state>
            <rpminfo_state id="oval:org.open-scap.cpe.fedora:ste:17" version="1" xmlns="http://oval.mitre.org/XMLSchema/oval-definitions-5#linux">
                  <version operation="pattern match">^17$</version>
            </rpminfo_state>
            <rpminfo_state id="oval:org.open-scap.cpe.fedora:ste:18" version="1" xmlns="http://oval.mitre.org/XMLSchema/oval-definitions-5#linux">
                  <version operation="pattern match">^18$</version>
            </rpminfo_state>
            <rpminfo_state id="oval:org.open-scap.cpe.fedora:ste:19" version="1" xmlns="http://oval.mitre.org/XMLSchema/oval-definitions-5#linux">
                  <version operation="pattern match">^19$</version>
            </rpminfo_state>
            <rpminfo_state id="oval:org.open-scap.cpe.fedora:ste:20" version="1" xmlns="http://oval.mitre.org/XMLSchema/oval-definitions-5#linux">
                  <version operation="pattern match">^20$</version>
            </rpminfo_state>
            <rpminfo_state id="oval:org.open-scap.cpe.fedora:ste:21" version="1" xmlns="http://oval.mitre.org/XMLSchema/oval-definitions-5#linux">
                  <version operation="pattern match">^21$</version>
            </rpminfo_state>
            <rpminfo_state id="oval:org.open-scap.cpe.fedora:ste:22" version="1" xmlns="http://oval.mitre.org/XMLSchema/oval-definitions-5#linux">
                  <version operation="pattern match">^22$</version>
            </rpminfo_state>
            <rpminfo_state id="oval:org.open-scap.cpe.fedora:ste:23" version="1" xmlns="http://oval.mitre.org/XMLSchema/oval-definitions-5#linux">
                  <version operation="pattern match">^23$</version>
            </rpminfo_state>
            <rpminfo_state id="oval:org.open-scap.cpe.fedora:ste:24" version="1" xmlns="http://oval.mitre.org/XMLSchema/oval-definitions-5#linux">
                  <version operation="pattern match">^24$</version>
            </rpminfo_state>
            <rpminfo_state id="oval:org.open-scap.cpe.fedora:ste:25" version="1" xmlns="http://oval.mitre.org/XMLSchema/oval-definitions-5#linux">
                  <version operation="pattern match">^25$</version>
            </rpminfo_state>
<<<<<<< HEAD
            <rpminfo_state id="oval:org.open-scap.cpe.sles:ste:1" version="1" xmlns="http://oval.mitre.org/XMLSchema/oval-definitions-5#linux">
                  <name operation="pattern match">^sles-release</name>
            </rpminfo_state>
            <rpminfo_state id="oval:org.open-scap.cpe.sled:ste:1" version="1" xmlns="http://oval.mitre.org/XMLSchema/oval-definitions-5#linux">
                  <name operation="pattern match">^sled-release</name>
            </rpminfo_state>
            <rpminfo_state id="oval:org.open-scap.cpe.sles:ste:10" version="1" xmlns="http://oval.mitre.org/XMLSchema/oval-definitions-5#linux">
                  <version operation="pattern match">^10($|[^\d])</version>
            </rpminfo_state>
            <rpminfo_state id="oval:org.open-scap.cpe.sles:ste:11" version="1" xmlns="http://oval.mitre.org/XMLSchema/oval-definitions-5#linux">
                  <version operation="pattern match">^11($|[^\d])</version>
            </rpminfo_state>
            <rpminfo_state id="oval:org.open-scap.cpe.sles:ste:12" version="1" xmlns="http://oval.mitre.org/XMLSchema/oval-definitions-5#linux">
                  <version operation="pattern match">^12($|[^\d])</version>
            </rpminfo_state>
            <rpminfo_state id="oval:org.open-scap.cpe.sled:ste:10" version="1" xmlns="http://oval.mitre.org/XMLSchema/oval-definitions-5#linux">
                  <version operation="pattern match">^10($|[^\d])</version>
            </rpminfo_state>
            <rpminfo_state id="oval:org.open-scap.cpe.sled:ste:11" version="1" xmlns="http://oval.mitre.org/XMLSchema/oval-definitions-5#linux">
                  <version operation="pattern match">^11($|[^\d])</version>
            </rpminfo_state>
            <rpminfo_state id="oval:org.open-scap.cpe.sled:ste:12" version="1" xmlns="http://oval.mitre.org/XMLSchema/oval-definitions-5#linux">
                  <version operation="pattern match">^12($|[^\d])</version>
            </rpminfo_state>
            <rpminfo_state id="oval:org.open-scap.cpe.opensuse:ste:2" version="1" xmlns="http://oval.mitre.org/XMLSchema/oval-definitions-5#linux">
                  <name operation="pattern match">^openSUSE-release</name>
            </rpminfo_state>
            <rpminfo_state id="oval:org.open-scap.cpe.opensuse:ste:114" version="1" xmlns="http://oval.mitre.org/XMLSchema/oval-definitions-5#linux">
                  <version operation="pattern match">^11.4$</version>
            </rpminfo_state>
            <rpminfo_state id="oval:org.open-scap.cpe.opensuse:ste:131" version="1" xmlns="http://oval.mitre.org/XMLSchema/oval-definitions-5#linux">
                  <version operation="pattern match">^13.1$</version>
            </rpminfo_state>
            <rpminfo_state id="oval:org.open-scap.cpe.opensuse:ste:132" version="1" xmlns="http://oval.mitre.org/XMLSchema/oval-definitions-5#linux">
                  <version operation="pattern match">^13.2$</version>
            </rpminfo_state>
            <rpminfo_state id="oval:org.open-scap.cpe.opensuse:ste:421" version="1" xmlns="http://oval.mitre.org/XMLSchema/oval-definitions-5#linux">
                  <version operation="pattern match">^42.1$</version>
            </rpminfo_state>
            <textfilecontent54_state
                            id="oval:org.open-scap.cpe.wrlinux-release:ste:8"
                            comment="Check the /etc/wrlinux-release file for VERSION 8 specification."
                            version="1"
                            xmlns="http://oval.mitre.org/XMLSchema/oval-definitions-5#independent"
                            >
                  <subexpression operation="pattern match">8</subexpression>
            </textfilecontent54_state>
=======
            <rpminfo_state id="oval:org.open-scap.cpe.fedora:ste:26" version="1" xmlns="http://oval.mitre.org/XMLSchema/oval-definitions-5#linux">
                  <version operation="pattern match">^26$</version>
            </rpminfo_state>
            <rpminfo_state id="oval:org.open-scap.cpe.fedora:ste:27" version="1" xmlns="http://oval.mitre.org/XMLSchema/oval-definitions-5#linux">
                  <version operation="pattern match">^27$</version>
            </rpminfo_state>
>>>>>>> 0592f5cb
      </states>
</oval_definitions><|MERGE_RESOLUTION|>--- conflicted
+++ resolved
@@ -272,7 +272,32 @@
                         <criterion comment="Fedora 25 is installed" test_ref="oval:org.open-scap.cpe.fedora:tst:25"/>
                   </criteria>
             </definition>
-<<<<<<< HEAD
+            <definition class="inventory" id="oval:org.open-scap.cpe.fedora:def:26" version="1">
+                  <metadata>
+                        <title>Fedora 26</title>
+                        <affected family="unix">
+                            <platform>Fedora 26</platform>
+                        </affected>
+                        <reference ref_id="cpe:/o:fedoraproject:fedora:26" source="CPE"/>
+                        <description>The operating system installed on the system is Fedora 26</description>
+                  </metadata>
+                  <criteria>
+                        <criterion comment="Fedora 26 is installed" test_ref="oval:org.open-scap.cpe.fedora:tst:26"/>
+                  </criteria>
+            </definition>
+            <definition class="inventory" id="oval:org.open-scap.cpe.fedora:def:27" version="1">
+                  <metadata>
+                        <title>Fedora 27</title>
+                        <affected family="unix">
+                            <platform>Fedora 27</platform>
+                        </affected>
+                        <reference ref_id="cpe:/o:fedoraproject:fedora:27" source="CPE"/>
+                        <description>The operating system installed on the system is Fedora 27</description>
+                  </metadata>
+                  <criteria>
+                        <criterion comment="Fedora 27 is installed" test_ref="oval:org.open-scap.cpe.fedora:tst:27"/>
+                  </criteria>
+            </definition>
 
             <definition class="inventory" id="oval:org.open-scap.cpe.sle:def:1" version="1">
                   <metadata>
@@ -461,32 +486,6 @@
                   </metadata>
                   <criteria>
                         <criterion comment="Wind River Linux version is 8." test_ref="oval:org.open-scap.cpe.wrlinux:tst:8" />
-=======
-            <definition class="inventory" id="oval:org.open-scap.cpe.fedora:def:26" version="1">
-                  <metadata>
-                        <title>Fedora 26</title>
-                        <affected family="unix">
-                            <platform>Fedora 26</platform>
-                        </affected>
-                        <reference ref_id="cpe:/o:fedoraproject:fedora:26" source="CPE"/>
-                        <description>The operating system installed on the system is Fedora 26</description>
-                  </metadata>
-                  <criteria>
-                        <criterion comment="Fedora 26 is installed" test_ref="oval:org.open-scap.cpe.fedora:tst:26"/>
-                  </criteria>
-            </definition>
-            <definition class="inventory" id="oval:org.open-scap.cpe.fedora:def:27" version="1">
-                  <metadata>
-                        <title>Fedora 27</title>
-                        <affected family="unix">
-                            <platform>Fedora 27</platform>
-                        </affected>
-                        <reference ref_id="cpe:/o:fedoraproject:fedora:27" source="CPE"/>
-                        <description>The operating system installed on the system is Fedora 27</description>
-                  </metadata>
-                  <criteria>
-                        <criterion comment="Fedora 27 is installed" test_ref="oval:org.open-scap.cpe.fedora:tst:27"/>
->>>>>>> 0592f5cb
                   </criteria>
             </definition>
       </definitions>
@@ -591,7 +590,16 @@
                   <object object_ref="oval:org.open-scap.cpe.fedora-release:obj:2"/>
                   <state state_ref="oval:org.open-scap.cpe.fedora:ste:25"/>
             </rpminfo_test>
-<<<<<<< HEAD
+            <rpminfo_test check_existence="at_least_one_exists" id="oval:org.open-scap.cpe.fedora:tst:26" version="1" check="at least one" comment="fedora-release is version Fedora 26"
+                  xmlns="http://oval.mitre.org/XMLSchema/oval-definitions-5#linux">
+                  <object object_ref="oval:org.open-scap.cpe.fedora-release:obj:2"/>
+                  <state state_ref="oval:org.open-scap.cpe.fedora:ste:26"/>
+            </rpminfo_test>
+            <rpminfo_test check_existence="at_least_one_exists" id="oval:org.open-scap.cpe.fedora:tst:27" version="1" check="at least one" comment="fedora-release is version Fedora 27"
+                  xmlns="http://oval.mitre.org/XMLSchema/oval-definitions-5#linux">
+                  <object object_ref="oval:org.open-scap.cpe.fedora-release:obj:2"/>
+                  <state state_ref="oval:org.open-scap.cpe.fedora:ste:27"/>
+            </rpminfo_test>
             <rpminfo_test check_existence="at_least_one_exists" id="oval:org.open-scap.cpe.sles:tst:1" version="1" check="at least one" comment="/etc/sles-release is provided by sles-release package"
                   xmlns="http://oval.mitre.org/XMLSchema/oval-definitions-5#linux">
                   <object object_ref="oval:org.open-scap.cpe.sles-release:obj:1"/>
@@ -684,18 +692,6 @@
                   <object object_ref="oval:org.open-scap.cpe.wrlinux-release:obj:2"/>
                   <state state_ref="oval:org.open-scap.cpe.wrlinux-release:ste:8"/>
             </textfilecontent54_test>
-=======
-            <rpminfo_test check_existence="at_least_one_exists" id="oval:org.open-scap.cpe.fedora:tst:26" version="1" check="at least one" comment="fedora-release is version Fedora 26"
-                  xmlns="http://oval.mitre.org/XMLSchema/oval-definitions-5#linux">
-                  <object object_ref="oval:org.open-scap.cpe.fedora-release:obj:2"/>
-                  <state state_ref="oval:org.open-scap.cpe.fedora:ste:26"/>
-            </rpminfo_test>
-            <rpminfo_test check_existence="at_least_one_exists" id="oval:org.open-scap.cpe.fedora:tst:27" version="1" check="at least one" comment="fedora-release is version Fedora 27"
-                  xmlns="http://oval.mitre.org/XMLSchema/oval-definitions-5#linux">
-                  <object object_ref="oval:org.open-scap.cpe.fedora-release:obj:2"/>
-                  <state state_ref="oval:org.open-scap.cpe.fedora:ste:27"/>
-            </rpminfo_test>
->>>>>>> 0592f5cb
       </tests>
       <objects>
             <family_object id="oval:org.open-scap.cpe.unix:obj:1" version="1"  xmlns="http://oval.mitre.org/XMLSchema/oval-definitions-5#independent"/>
@@ -811,7 +807,12 @@
             <rpminfo_state id="oval:org.open-scap.cpe.fedora:ste:25" version="1" xmlns="http://oval.mitre.org/XMLSchema/oval-definitions-5#linux">
                   <version operation="pattern match">^25$</version>
             </rpminfo_state>
-<<<<<<< HEAD
+            <rpminfo_state id="oval:org.open-scap.cpe.fedora:ste:26" version="1" xmlns="http://oval.mitre.org/XMLSchema/oval-definitions-5#linux">
+                  <version operation="pattern match">^26$</version>
+            </rpminfo_state>
+            <rpminfo_state id="oval:org.open-scap.cpe.fedora:ste:27" version="1" xmlns="http://oval.mitre.org/XMLSchema/oval-definitions-5#linux">
+                  <version operation="pattern match">^27$</version>
+            </rpminfo_state>
             <rpminfo_state id="oval:org.open-scap.cpe.sles:ste:1" version="1" xmlns="http://oval.mitre.org/XMLSchema/oval-definitions-5#linux">
                   <name operation="pattern match">^sles-release</name>
             </rpminfo_state>
@@ -859,13 +860,5 @@
                             >
                   <subexpression operation="pattern match">8</subexpression>
             </textfilecontent54_state>
-=======
-            <rpminfo_state id="oval:org.open-scap.cpe.fedora:ste:26" version="1" xmlns="http://oval.mitre.org/XMLSchema/oval-definitions-5#linux">
-                  <version operation="pattern match">^26$</version>
-            </rpminfo_state>
-            <rpminfo_state id="oval:org.open-scap.cpe.fedora:ste:27" version="1" xmlns="http://oval.mitre.org/XMLSchema/oval-definitions-5#linux">
-                  <version operation="pattern match">^27$</version>
-            </rpminfo_state>
->>>>>>> 0592f5cb
       </states>
 </oval_definitions>