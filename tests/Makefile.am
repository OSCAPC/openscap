# Some of the tests rely on the "C" locale and would fail with some locales.
LC_ALL = C
export LC_ALL

PROBE_SUBDIRS = probes mitre

if WANT_SCE
SCE_SUBDIRS = sce
endif

BINDINGS_SUBDIRS=
if WANT_PYTHON
  BINDINGS_SUBDIRS += bindings
else
if WANT_PERL
    BINDINGS_SUBDIRS += bindings
endif
endif

<<<<<<< HEAD
SUBDIRS = API DS $(PROBE_SUBDIRS) $(SCE_SUBDIRS) $(BINDINGS_SUBDIRS) schemas oval_details
=======
SUBDIRS = \
	API \
	DS \
	schemas \
	oscap_string \
	$(PROBE_SUBDIRS) $(SCE_SUBDIRS) $(BINDINGS_SUBDIRS)
>>>>>>> 8bd5f8b3

EXTRA_DIST = $(top_srcdir)/tests/test_common.sh \
	     $(top_srcdir)/tests/xmldiff.pl
<|MERGE_RESOLUTION|>--- conflicted
+++ resolved
@@ -17,16 +17,13 @@
 endif
 endif
 
-<<<<<<< HEAD
-SUBDIRS = API DS $(PROBE_SUBDIRS) $(SCE_SUBDIRS) $(BINDINGS_SUBDIRS) schemas oval_details
-=======
 SUBDIRS = \
 	API \
 	DS \
 	schemas \
 	oscap_string \
+	oval_details \
 	$(PROBE_SUBDIRS) $(SCE_SUBDIRS) $(BINDINGS_SUBDIRS)
->>>>>>> 8bd5f8b3
 
 EXTRA_DIST = $(top_srcdir)/tests/test_common.sh \
 	     $(top_srcdir)/tests/xmldiff.pl
