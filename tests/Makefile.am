--- conflicted
+++ resolved
@@ -19,12 +19,9 @@
 
 SUBDIRS = \
 	API \
-<<<<<<< HEAD
 	bz2 \
 	codestyle \
-=======
 	CPE \
->>>>>>> 7dcc5923
 	DS \
 	sources \
 	schemas \
