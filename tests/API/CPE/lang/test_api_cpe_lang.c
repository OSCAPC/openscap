--- conflicted
+++ resolved
@@ -14,12 +14,8 @@
 
 #include <stdio.h>
 #include <string.h>
-<<<<<<< HEAD
-#include <cpe.h>
-=======
 #include <cpe_lang.h>
-#include <cpe_uri.h>
->>>>>>> 3251ecbe
+#include <cpe_name.h>
 #include <oscap.h>
 
 #define OSCAP_FOREACH_GENERIC(itype, vtype, val, init_val, code) \
@@ -45,185 +41,7 @@
 
 void print_platform(struct cpe_platform *);
 
-<<<<<<< HEAD
-int main (int argc, char *argv[]) 
-{  
-  struct cpe_lang_model *lang_model = NULL;
-  struct cpe_platform *platform = NULL, *new_platform = NULL;
-  struct cpe_testexpr *testexpr = NULL;
-  struct cpe_platform_iterator *platform_it = NULL;
-  struct oscap_text_iterator *title_it = NULL;
-  struct oscap_text *title = NULL;
-  int ret_val = 0, i;
-  
-  if (argc == 2 && !strcmp(argv[1], "--help")) {
-    print_usage(argv[0], stdout);
-    ret_val = 0;
-  }
-
-  // Print complete content.
-  else if (argc == 4 && !strcmp(argv[1], "--get-all")) {        
-    
-    if ((lang_model = cpe_lang_model_import(argv[2])) == NULL)
-      return 1;
-
-    //printf("%s:", cpe_lang_model_get_ns_href(lang_model));
-    //printf("%s\n", cpe_lang_model_get_ns_prefix(lang_model));
-    platform_it = cpe_lang_model_get_platforms(lang_model);
-    while (cpe_platform_iterator_has_more(platform_it)) {
-      print_platform(cpe_platform_iterator_next(platform_it));
-    }
-    cpe_platform_iterator_free(platform_it);
-    cpe_lang_model_free(lang_model);      
-  }
-  
-  // Print platform of given key only.
-  else if (argc == 5 && !strcmp(argv[1], "--get-key")) {        
-    
-    if ((lang_model = cpe_lang_model_import(argv[2])) == NULL)
-      return 1;
-
-    if ((platform = cpe_lang_model_get_item(lang_model, argv[4])) == NULL)
-      return 2;
-    
-    print_platform(platform);
-
-    cpe_lang_model_free(lang_model);      
-  }
-
-  // Set ns_prefix, ns_href, add new platforms.
-  else if (argc >= 6 && !strcmp(argv[1], "--set-all")) {        
-    if ((lang_model = cpe_lang_model_import(argv[2])) == NULL)
-      return 1;
-
-    for (i = 6; i < argc; i++) {
-      if ((new_platform =  cpe_platform_new()) == NULL)
-	return 1;
-      cpe_platform_set_id(new_platform, argv[i]);      
-      if (!cpe_lang_model_add_platform(lang_model, new_platform))
-	return 2;
-    }      
-
-    cpe_lang_model_export(lang_model, argv[2]);
-    cpe_lang_model_free(lang_model);
-  }
-
-  // Set id, change titles of platform of given key.
-  else if (argc >= 6 && !strcmp(argv[1], "--set-key")) {
-    if ((lang_model = cpe_lang_model_import(argv[2])) == NULL)
-      return 1;
-    
-    if ((platform = cpe_lang_model_get_item(lang_model, argv[4])) == NULL)
-      return 2;
-    
-    if (strcmp(argv[5], "-"))
-      cpe_platform_set_id(platform, argv[5]);
-
-    i = 6;
-    title_it = cpe_platform_get_titles(platform);
-    while (i < argc && oscap_text_iterator_has_more(title_it)) {
-      title = oscap_text_iterator_next(title_it);
-      if (strcmp(argv[i], "-"))
-	oscap_text_set_text(title, argv[i]);
-      i++;
-    } 
-
-    cpe_lang_model_export(lang_model, argv[2]);
-    cpe_lang_model_free(lang_model);
-  }
-
-  // Create new content with new platforms.
-  else if (argc >= 6 && !strcmp(argv[1], "--set-new")) {        
-    if ((lang_model = cpe_lang_model_new()) == NULL)
-      return 1;
-    
-    for (i = 6; i < argc; i++) {
-      if ((new_platform =  cpe_platform_new()) == NULL)
-	return 1;
-      cpe_platform_set_id(new_platform, argv[i]);      
-	  /*
-	  struct cpe_testexpr *expr = cpe_testexpr_new();
-	  cpe_testexpr_set_oper(expr, CPE_LANG_OPER_MATCH);
-	  cpe_testexpr_set_name(expr, cpe_name_new("cpe:/a:nevim"));
-	  cpe_platform_set_expr(new_platform, expr);
-	  */
-      if (!cpe_lang_model_add_platform(lang_model, new_platform))
-	return 2;
-    }      
-
-    cpe_lang_model_export(lang_model, argv[2]);
-    cpe_lang_model_free(lang_model);
-  }
-
-  // Sanity checks.
-  else if (argc == 2 && !strcmp(argv[1], "--smoke-test")) {        
-
-    if ((lang_model = cpe_lang_model_new()) == NULL) 
-      return 1;
-    else
-      cpe_lang_model_free(lang_model);
-    
-    if ((new_platform =  cpe_platform_new()) == NULL) 
-      return 1;
-    else
-      cpe_platform_free(new_platform);
-    
-    if ((testexpr = cpe_testexpr_new()) == NULL) 
-      return 1;
-    else
-      cpe_testexpr_free(testexpr);
-  }
-  
-  else if (argc == 6 && !strcmp(argv[1], "--export-all")) {
-    if ((lang_model = cpe_lang_model_import(argv[2])) == NULL)
-      return 1;
-
-    cpe_lang_model_export(lang_model, argv[4]);
-    cpe_lang_model_free(lang_model);
-  }
-  else if (argc == 6 && !strcmp(argv[1], "--match-cpe")) {
-    if ((lang_model = cpe_lang_model_import(argv[2])) == NULL)
-      return 1;
-
-    struct cpe_name *name1 = NULL;
-    struct cpe_name *name2 = NULL;
-    char * uri = NULL;
-
-    // make cpe_name
-    name1 = cpe_name_new(argv[4]);
-    name2 = cpe_name_new(argv[5]);
-    if ( (uri = cpe_name_get_as_str(name1)) == NULL ) return 1;
-    if ( (uri = cpe_name_get_as_str(name2)) == NULL ) return 1;
-    // actually we need array of cpe_name-s
-    struct cpe_name ** names = (struct cpe_name **) malloc(2*sizeof(struct cpe_name *)); // <-- just for clear what I'm doing
-    names[0] = name1;
-    names[1] = name2;
-
-    // let's get platform cpe's to match
-    platform_it = cpe_lang_model_get_platforms(lang_model);
-    platform = cpe_platform_iterator_next(platform_it); // we just need first one (no more there)
-    cpe_platform_iterator_free(platform_it);
-    
-    ret_val = !cpe_platform_match_cpe(names, 2, platform);
-
-    cpe_name_free(name1);
-    cpe_name_free(name2);
-    free(names);
-
-    cpe_lang_model_free(lang_model);
-
-    return ret_val;
-  }
-  else {
-    print_usage(argv[0], stderr);
-    ret_val = 1;
-  }
-
-  oscap_cleanup();
-
-  return ret_val;
-=======
-int main(int argc, char *argv[])
+int main (int argc, char *argv[])
 {
 	struct cpe_lang_model *lang_model = NULL;
 	struct cpe_platform *platform = NULL, *new_platform = NULL;
@@ -237,6 +55,7 @@
 		print_usage(argv[0], stdout);
 		ret_val = 0;
 	}
+
 	// Print complete content.
 	else if (argc == 4 && !strcmp(argv[1], "--get-all")) {
 
@@ -252,44 +71,44 @@
 		cpe_platform_iterator_free(platform_it);
 		cpe_lang_model_free(lang_model);
 	}
+
 	// Print platform of given key only.
 	else if (argc == 5 && !strcmp(argv[1], "--get-key")) {
 
 		if ((lang_model = cpe_lang_model_import(argv[2])) == NULL)
 			return 1;
 
-		if ((platform =
-		     cpe_lang_model_get_item(lang_model, argv[4])) == NULL)
+		if ((platform = cpe_lang_model_get_item(lang_model, argv[4])) == NULL)
 			return 2;
 
 		print_platform(platform);
 
 		cpe_lang_model_free(lang_model);
 	}
+
 	// Set ns_prefix, ns_href, add new platforms.
 	else if (argc >= 6 && !strcmp(argv[1], "--set-all")) {
 		if ((lang_model = cpe_lang_model_import(argv[2])) == NULL)
 			return 1;
 
 		for (i = 6; i < argc; i++) {
-			if ((new_platform = cpe_platform_new()) == NULL)
+			if ((new_platform =  cpe_platform_new()) == NULL)
 				return 1;
 			cpe_platform_set_id(new_platform, argv[i]);
-			if (!cpe_lang_model_add_platform
-			    (lang_model, new_platform))
+			if (!cpe_lang_model_add_platform(lang_model, new_platform))
 				return 2;
 		}
 
 		cpe_lang_model_export(lang_model, argv[2]);
 		cpe_lang_model_free(lang_model);
 	}
+
 	// Set id, change titles of platform of given key.
 	else if (argc >= 6 && !strcmp(argv[1], "--set-key")) {
 		if ((lang_model = cpe_lang_model_import(argv[2])) == NULL)
 			return 1;
 
-		if ((platform =
-		     cpe_lang_model_get_item(lang_model, argv[4])) == NULL)
+		if ((platform = cpe_lang_model_get_item(lang_model, argv[4])) == NULL)
 			return 2;
 
 		if (strcmp(argv[5], "-"))
@@ -307,13 +126,14 @@
 		cpe_lang_model_export(lang_model, argv[2]);
 		cpe_lang_model_free(lang_model);
 	}
+
 	// Create new content with new platforms.
 	else if (argc >= 6 && !strcmp(argv[1], "--set-new")) {
 		if ((lang_model = cpe_lang_model_new()) == NULL)
 			return 1;
 
 		for (i = 6; i < argc; i++) {
-			if ((new_platform = cpe_platform_new()) == NULL)
+			if ((new_platform =  cpe_platform_new()) == NULL)
 				return 1;
 			cpe_platform_set_id(new_platform, argv[i]);
 			/*
@@ -321,15 +141,15 @@
 			   cpe_testexpr_set_oper(expr, CPE_LANG_OPER_MATCH);
 			   cpe_testexpr_set_name(expr, cpe_name_new("cpe:/a:nevim"));
 			   cpe_platform_set_expr(new_platform, expr);
-			 */
-			if (!cpe_lang_model_add_platform
-			    (lang_model, new_platform))
+			   */
+			if (!cpe_lang_model_add_platform(lang_model, new_platform))
 				return 2;
 		}
 
 		cpe_lang_model_export(lang_model, argv[2]);
 		cpe_lang_model_free(lang_model);
 	}
+
 	// Sanity checks.
 	else if (argc == 2 && !strcmp(argv[1], "--smoke-test")) {
 
@@ -338,7 +158,7 @@
 		else
 			cpe_lang_model_free(lang_model);
 
-		if ((new_platform = cpe_platform_new()) == NULL)
+		if ((new_platform =  cpe_platform_new()) == NULL)
 			return 1;
 		else
 			cpe_platform_free(new_platform);
@@ -355,29 +175,28 @@
 
 		cpe_lang_model_export(lang_model, argv[4]);
 		cpe_lang_model_free(lang_model);
-	} else if (argc == 6 && !strcmp(argv[1], "--match-cpe")) {
+	}
+	else if (argc == 6 && !strcmp(argv[1], "--match-cpe")) {
 		if ((lang_model = cpe_lang_model_import(argv[2])) == NULL)
 			return 1;
 
 		struct cpe_name *name1 = NULL;
 		struct cpe_name *name2 = NULL;
-		char *uri = NULL;
+		char * uri = NULL;
 
 		// make cpe_name
 		name1 = cpe_name_new(argv[4]);
 		name2 = cpe_name_new(argv[5]);
-		if ((uri = cpe_name_get_uri(name1)) == NULL)
-			return 1;
-		if ((uri = cpe_name_get_uri(name2)) == NULL)
-			return 1;
+		if ( (uri = cpe_name_get_as_str(name1)) == NULL ) return 1;
+		if ( (uri = cpe_name_get_as_str(name2)) == NULL ) return 1;
 		// actually we need array of cpe_name-s
-		struct cpe_name **names = (struct cpe_name **)malloc(2 * sizeof(struct cpe_name *));	// <-- just for clear what I'm doing
+		struct cpe_name ** names = (struct cpe_name **) malloc(2*sizeof(struct cpe_name *)); // <-- just for clear what I'm doing
 		names[0] = name1;
 		names[1] = name2;
 
 		// let's get platform cpe's to match
 		platform_it = cpe_lang_model_get_platforms(lang_model);
-		platform = cpe_platform_iterator_next(platform_it);	// we just need first one (no more there)
+		platform = cpe_platform_iterator_next(platform_it); // we just need first one (no more there)
 		cpe_platform_iterator_free(platform_it);
 
 		ret_val = !cpe_platform_match_cpe(names, 2, platform);
@@ -389,7 +208,8 @@
 		cpe_lang_model_free(lang_model);
 
 		return ret_val;
-	} else {
+	}
+	else {
 		print_usage(argv[0], stderr);
 		ret_val = 1;
 	}
@@ -397,7 +217,6 @@
 	oscap_cleanup();
 
 	return ret_val;
->>>>>>> 3251ecbe
 }
 
 // Print usage.
@@ -420,33 +239,6 @@
 // Print expression in prefix form.
 int print_expr_prefix_form(const struct cpe_testexpr *expr)
 {
-
-<<<<<<< HEAD
-  //const struct cpe_testexpr *sub;
-
-  putchar('(');
-  
-  if (cpe_testexpr_get_oper(expr) & CPE_LANG_OPER_NOT)
-    printf("!");
-
-  switch (cpe_testexpr_get_oper(expr) & CPE_LANG_OPER_MASK) {
-  case CPE_LANG_OPER_AND:
-  case CPE_LANG_OPER_OR:
-    printf("%s", CPE_OPER_STRS[cpe_testexpr_get_oper(expr) & CPE_LANG_OPER_MASK]);
-    //for (sub = cpe_testexpr_get_meta_expr(expr); cpe_testexpr_get_oper(sub); sub=cpe_testexpr_get_next(sub))
-	OSCAP_FOREACH(cpe_testexpr, sub, cpe_testexpr_get_meta_expr(expr), print_expr_prefix_form(sub););
-    break;
-  case CPE_LANG_OPER_MATCH:
-    printf("%s", cpe_name_get_as_str(cpe_testexpr_get_meta_cpe(expr)));
-    break;
-  default:  
-    return 1;
-  }
-
-  putchar(')');
-
-  return 0;
-=======
 	//const struct cpe_testexpr *sub;
 
 	putchar('(');
@@ -467,7 +259,7 @@
 		    );
 		break;
 	case CPE_LANG_OPER_MATCH:
-		printf("%s", cpe_name_get_uri(cpe_testexpr_get_meta_cpe(expr)));
+		printf("%s", cpe_name_get_as_str(cpe_testexpr_get_meta_cpe(expr)));
 		break;
 	default:
 		return 1;
@@ -476,7 +268,6 @@
 	putchar(')');
 
 	return 0;
->>>>>>> 3251ecbe
 }
 
 // Print platform.
