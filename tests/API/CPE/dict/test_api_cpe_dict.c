--- conflicted
+++ resolved
@@ -12,12 +12,8 @@
 #include <config.h>
 #endif
 
-<<<<<<< HEAD
-#include <cpe.h>
-=======
 #include <cpe_dict.h>
-#include <cpe_uri.h>
->>>>>>> 3251ecbe
+#include <cpe_name.h>
 #include <string.h>
 
 #define OSCAP_FOREACH_GENERIC(itype, vtype, val, init_val, code) \
