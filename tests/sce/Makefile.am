DISTCLEANFILES = *.log *.results oscap_debug.log.*
CLEANFILES = *.log *.results oscap_debug.log.*

TESTS_ENVIRONMENT= \
		builddir=$(top_builddir) \
		$(top_builddir)/run

TESTS = test_sce.sh \
		test_passing_vars.sh \
		test_check_engine_results.sh \
<<<<<<< HEAD
		test_sce_parse_errors.sh
=======
		test_sce_in_ds.sh
>>>>>>> 8e389483

EXTRA_DIST =	test_sce.sh \
		sce_xccdf.xml \
		bash_passer.sh \
		lua_passer.lua \
		python_passer.py \
		python_is16.py \
		test_check_engine_results.sh \
		test_check_engine_results.xccdf.xml \
		empty_stdout.sh \
		test_passing_vars.sh \
		test_passing_vars_sce.sh \
		test_passing_vars_xccdf.xml \
		test_sce_in_ds.sh \
		test_sce_in_ds.xml \
		test_sce_parse_errors-invalid-oval.xml \
		test_sce_parse_errors_load_corrupted_xml.xccdf.xml \
		test_sce_parse_errors_load_script.xccdf.xml \
		test_sce_parse_errors_script.sh \
		test_sce_parse_errors.sh \
		test_sce_parse_errors_stub-oval.xml<|MERGE_RESOLUTION|>--- conflicted
+++ resolved
@@ -8,11 +8,8 @@
 TESTS = test_sce.sh \
 		test_passing_vars.sh \
 		test_check_engine_results.sh \
-<<<<<<< HEAD
 		test_sce_parse_errors.sh
-=======
 		test_sce_in_ds.sh
->>>>>>> 8e389483
 
 EXTRA_DIST =	test_sce.sh \
 		sce_xccdf.xml \
