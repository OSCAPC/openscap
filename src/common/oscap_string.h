--- conflicted
+++ resolved
@@ -71,8 +71,8 @@
  */
 const char *oscap_string_get_cstr(const struct oscap_string *s);
 
-<<<<<<< HEAD
-=======
+OSCAP_HIDDEN_START;
+
 /**
  * Returns true if the string has no characters; otherwise returns false
  * @param s string
@@ -82,6 +82,4 @@
 
 OSCAP_HIDDEN_END;
 
-
->>>>>>> 4224e123
 #endif