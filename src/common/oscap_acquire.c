--- conflicted
+++ resolved
@@ -37,12 +37,8 @@
 
 #include "oscap_acquire.h"
 #include "common/_error.h"
-<<<<<<< HEAD
-#include "common/oscap_buffer.h"
-=======
 #include "oscap_buffer.h"
 
->>>>>>> 4224e123
 #ifndef P_tmpdir
 #define P_tmpdir "/tmp"
 #endif
@@ -193,8 +189,7 @@
 	}
 
 	close(fd);
-<<<<<<< HEAD
-	return pipe_buffer;
+	return oscap_string_bequeath(pipe_string);
 }
 
 char *oscap_acquire_guess_realpath(const char *filepath)
@@ -260,7 +255,4 @@
 	}
 	free(filepath_cpy);
 	return ret;
-=======
-	return oscap_string_bequeath(pipe_string);
->>>>>>> 4224e123
 }