/**
 * @file oval_agent.c
 * \brief Open Vulnerability and Assessment Language
 *
 * See more details at http://oval.mitre.org/
 */

/*
 * Copyright 2009--2013 Red Hat Inc., Durham, North Carolina.
 * All Rights Reserved.
 *
 * This library is free software; you can redistribute it and/or
 * modify it under the terms of the GNU Lesser General Public
 * License as published by the Free Software Foundation; either
 * version 2.1 of the License, or (at your option) any later version.
 *
 * This library is distributed in the hope that it will be useful,
 * but WITHOUT ANY WARRANTY; without even the implied warranty of
 * MERCHANTABILITY or FITNESS FOR A PARTICULAR PURPOSE.  See the GNU
 * Lesser General Public License for more details.
 *
 * You should have received a copy of the GNU Lesser General Public
 * License along with this library; if not, write to the Free Software
 * Foundation, Inc., 59 Temple Place, Suite 330, Boston, MA  02111-1307  USA
 *
 * Authors:
 *      "Peter Vrabec" <pvrabec@redhat.com>
 *      Šimon Lukašík
 */

#ifdef HAVE_CONFIG_H
#include <config.h>
#endif

#include <string.h>
#include <time.h>
#include <assume.h>

#include "oval_agent_api.h"
#include "oval_definitions_impl.h"
#include "oval_agent_api_impl.h"
#include "oval_parser_impl.h"
#include "adt/oval_string_map_impl.h"
#include "oval_system_characteristics_impl.h"
#include "results/oval_results_impl.h"
#if defined(OVAL_PROBES_ENABLED)
# include "oval_probe_impl.h"
#endif
#include "common/list.h"
#include "common/util.h"
#include "common/debug_priv.h"
#include "common/_error.h"
#include "oval_agent_xccdf_api.h"

struct oval_agent_session {
	char *filename;
	char *product_name;

	struct oval_definition_model * def_model;
	struct oval_variable_model *cur_var_model;
	struct oval_syschar_model    * sys_model;
	struct oval_syschar_model    * sys_models[2];
#if defined(OVAL_PROBES_ENABLED)
	struct oval_results_model    * res_model;
	oval_probe_session_t  * psess;
#endif
};


/**
 * Specification of structure for transformation of OVAL Result type
 * to XCCDF result type.
 */
struct oval_result_to_xccdf_spec {
	oval_result_t oval;
	xccdf_test_result_type_t xccdf;
	xccdf_test_result_type_t reversed_xccdf;
};

/**
 * Array of transformation rules from OVAL Result type to XCCDF result type
 */
static const struct oval_result_to_xccdf_spec XCCDF_OVAL_RESULTS_MAP[] = {
	{OVAL_RESULT_TRUE, XCCDF_RESULT_PASS, XCCDF_RESULT_FAIL},
	{OVAL_RESULT_FALSE, XCCDF_RESULT_FAIL, XCCDF_RESULT_PASS},
	{OVAL_RESULT_UNKNOWN, XCCDF_RESULT_UNKNOWN, XCCDF_RESULT_UNKNOWN},
	{OVAL_RESULT_ERROR, XCCDF_RESULT_ERROR, XCCDF_RESULT_ERROR},
	{OVAL_RESULT_NOT_EVALUATED, XCCDF_RESULT_NOT_CHECKED, XCCDF_RESULT_NOT_CHECKED},
	{OVAL_RESULT_NOT_APPLICABLE, XCCDF_RESULT_NOT_APPLICABLE, XCCDF_RESULT_NOT_APPLICABLE},
	{0, 0, 0}
};

oval_agent_session_t * oval_agent_new_session(struct oval_definition_model *model, const char * name) {
	oval_agent_session_t *ag_sess;
	struct oval_sysinfo *sysinfo;
	struct oval_generator *generator;
	int ret;

	dI("Started new OVAL agent.", name);

        /* Optimalization */
        oval_definition_model_optimize_by_filter_propagation(model);

	ag_sess = oscap_talloc(oval_agent_session_t);
        ag_sess->filename = oscap_strdup(name);
	ag_sess->def_model = model;
	ag_sess->cur_var_model = NULL;
	ag_sess->sys_model = oval_syschar_model_new(model);
#if defined(OVAL_PROBES_ENABLED)
	ag_sess->psess     = oval_probe_session_new(ag_sess->sys_model);
#endif

#if defined(OVAL_PROBES_ENABLED)
	/* probe sysinfo */
	ret = oval_probe_query_sysinfo(ag_sess->psess, &sysinfo);
	if (ret != 0) {
		oval_probe_session_destroy(ag_sess->psess);
		oval_syschar_model_free(ag_sess->sys_model);
		oscap_free(ag_sess);
		return NULL;
	}
#else
	/* TODO */
	sysinfo = oval_sysinfo_new(ag_sess->sys_model);
#endif /* OVAL_PROBES_ENABLED */
	oval_syschar_model_set_sysinfo(ag_sess->sys_model, sysinfo);
	oval_sysinfo_free(sysinfo);

	/* one system only */
	ag_sess->sys_models[0] = ag_sess->sys_model;
	ag_sess->sys_models[1] = NULL;
#if defined(OVAL_PROBES_ENABLED)
	ag_sess->res_model = oval_results_model_new_with_probe_session(
			model, ag_sess->sys_models, ag_sess->psess);
	generator = oval_results_model_get_generator(ag_sess->res_model);
	oval_generator_set_product_version(generator, oscap_get_version());
#endif

	ag_sess->product_name = NULL;

	return ag_sess;
}

struct oval_definition_model* oval_agent_get_definition_model(oval_agent_session_t* ag_sess)
{
	return ag_sess->def_model;
}

void oval_agent_set_product_name(oval_agent_session_t *ag_sess, char * product_name)
{
	struct oval_generator *generator;
	ag_sess->product_name = strdup(product_name);

	generator = oval_syschar_model_get_generator(ag_sess->sys_models[0]);
	oval_generator_set_product_name(generator, product_name);

#if defined(OVAL_PROBES_ENABLED)
	generator = oval_results_model_get_generator(ag_sess->res_model);
	oval_generator_set_product_name(generator, product_name);
#endif
}

static struct oval_result_system *_oval_agent_get_first_result_system(oval_agent_session_t *ag_sess)
{
	struct oval_results_model *rmodel = oval_agent_get_results_model(ag_sess);
	struct oval_result_system_iterator *rsystem_it = oval_results_model_get_systems(rmodel);
	struct oval_result_system *rsystem = NULL;
	if (oval_result_system_iterator_has_more(rsystem_it)) {
		rsystem = oval_result_system_iterator_next(rsystem_it);
	}
	oval_result_system_iterator_free(rsystem_it);
	return rsystem;
}

int oval_agent_eval_definition(oval_agent_session_t *ag_sess, const char *id)
{
#if defined(OVAL_PROBES_ENABLED)
	int ret;
	struct oval_result_system *rsystem;

	rsystem = _oval_agent_get_first_result_system(ag_sess);
	/* eval */
	ret = oval_result_system_eval_definition(rsystem, id);
	return ret;
#else
	/* TODO */
	return -1;
#endif
}

int oval_agent_get_definition_result(oval_agent_session_t *ag_sess, const char *id, oval_result_t * result)
{
	struct oval_result_system *rsystem;
	struct oval_result_definition *rdef;

	rsystem = _oval_agent_get_first_result_system(ag_sess);
	if (rsystem == NULL) {
		oscap_seterr(OSCAP_EFAMILY_OSCAP, "No results system in agent session.");
                return -1;
	}

	rdef = oval_result_system_get_definition(rsystem, id);
        if (rdef == NULL) {
                oscap_seterr(OSCAP_EFAMILY_OSCAP, "No definition with ID: %s in result model.", id);
                return -1;
        }

	*result =  oval_result_definition_get_result(rdef);

	return 0;
}

struct oval_result_definition * oval_agent_get_result_definition(oval_agent_session_t *ag_sess, const char *id) {
	struct oval_result_system *rsystem;
	struct oval_result_definition *rdef;

	rsystem = _oval_agent_get_first_result_system(ag_sess);
	if (rsystem == NULL)
		return NULL;

	rdef = oval_result_system_get_definition(rsystem, id);

	return rdef;
}

int oval_agent_reset_session(oval_agent_session_t * ag_sess) {
	ag_sess->cur_var_model = NULL;
	oval_definition_model_clear_external_variables(ag_sess->def_model);

	/* We intentionally do not flush out the results model which should
	 * be able to encompass results from multiple evaluations */

	/* Here we temporarily do not flush out the system characteristics model
	 * because there might be tests in the results model which refer to this
	 * sys char (via @tested_item attribute). Later we will need a mechanism
	 * to selectivelly invalidate some of the system characteristics cached
	 * objects (similar to the concept of variable_instance_hint from the
	 * results model. Hooray corner cases! */
	//oval_syschar_model_reset(ag_sess->sys_model);

#if defined(OVAL_PROBES_ENABLED)
	/* Apply product name to new results_model */
	if (ag_sess->product_name) {
		struct oval_generator *generator;

	        generator = oval_results_model_get_generator(ag_sess->res_model);
        	oval_generator_set_product_name(generator, ag_sess->product_name);
	}
<<<<<<< HEAD
	oval_probe_session_destroy(ag_sess->psess);
	ag_sess->psess = oval_probe_session_new(ag_sess->sys_model);
#endif
=======

	/* We have to reset probe_session inplace, because
	 * ag_sess->res_model points to old probe_session
	 * and we are not able to update the reference clearly */
	oval_probe_session_reinit(ag_sess->psess, ag_sess->sys_model);

>>>>>>> 1b383baa
	return 0;
}

int oval_agent_abort_session(oval_agent_session_t *ag_sess)
{
	assume_d(ag_sess != NULL, -1);
#if defined(OVAL_PROBES_ENABLED)
	assume_d(ag_sess->psess != NULL, -1);
	return oval_probe_session_abort(ag_sess->psess);
#else
	/* TODO */
	return 0;
#endif
}

int oval_agent_eval_system(oval_agent_session_t * ag_sess, agent_reporter cb, void *arg) {
	struct oval_definition *oval_def;
	struct oval_definition_iterator *oval_def_it;
	char   *id;
	int ret = 0;

	dI("OVAL agent started to evaluate OVAL definitions on your system.");
	oval_def_it = oval_definition_model_get_definitions(ag_sess->def_model);
	while (oval_definition_iterator_has_more(oval_def_it)) {
		oval_def = oval_definition_iterator_next(oval_def_it);
		id = oval_definition_get_id(oval_def);

		/* probe and eval */
		ret = oval_agent_eval_definition(ag_sess, id);
		if (ret==-1) {
			goto cleanup;
		}

		/* callback */
                if (cb != NULL) {
			struct oval_result_definition * res_def = oval_agent_get_result_definition(ag_sess, id);
			ret = cb(res_def,arg);
			/* stop? */
			if (ret!=0)
				goto cleanup;
		}

		/* probe evaluation terminated by signal */
		if (ret == -2) {
			ret = 1;
			break;
		}
	}

cleanup:
	oval_definition_iterator_free(oval_def_it);
	dI("OVAL agent finished evaluation.");
	return ret;
}

struct oval_results_model * oval_agent_get_results_model(oval_agent_session_t * ag_sess) {
	__attribute__nonnull__(ag_sess);

#if defined(OVAL_PROBES_ENABLED)
	return ag_sess->res_model;
#else
	return NULL;
#endif
}

const char * oval_agent_get_filename(oval_agent_session_t * ag_sess) {
	__attribute__nonnull__(ag_sess);

	return ag_sess->filename;
}

void oval_agent_destroy_session(oval_agent_session_t * ag_sess) {
	if (ag_sess != NULL) {
		oscap_free(ag_sess->product_name);
#if defined(OVAL_PROBES_ENABLED)
		oval_probe_session_destroy(ag_sess->psess);
		oval_results_model_free(ag_sess->res_model);
#endif
		oval_syschar_model_free(ag_sess->sys_model);
	        oscap_free(ag_sess->filename);
		oscap_free(ag_sess);
	}
}


/**
 * Function for OVAL Result type -> XCCDF result type transformation
 * @param id OVAL_RESULT_* type
 * @return xccdf_test_result_type_t
 */
static xccdf_test_result_type_t xccdf_get_result_from_oval(oval_definition_class_t class, oval_result_t id)
{

	const struct oval_result_to_xccdf_spec *mapptr;

	for (mapptr = XCCDF_OVAL_RESULTS_MAP; mapptr->oval != 0; ++mapptr) {
		if (id == mapptr->oval)
			// SP800-126r2: Deriving XCCDF Check Results from OVAL Definition Results
			return (class == OVAL_CLASS_VULNERABILITY || class == OVAL_CLASS_PATCH) ? mapptr->reversed_xccdf : mapptr->xccdf;
	}

	return XCCDF_RESULT_UNKNOWN;
}

/**
 * Transform the value_bindings to intermediary mapping.
 * @param it XCCDF value binding iterator
 * @return dict structure which for each OVAL variable name contains a list of binded values
 */
static struct oscap_htable *_binding_iterator_to_dict(struct xccdf_value_binding_iterator *it)
{
	struct oscap_htable *dict = oscap_htable_new();
	while (xccdf_value_binding_iterator_has_more(it)) {
		struct xccdf_value_binding *binding = xccdf_value_binding_iterator_next(it);
		const char *var_name = xccdf_value_binding_get_name(binding);
		const char *var_val = xccdf_value_binding_get_setvalue(binding);
		if (var_val == NULL) {
			var_val = xccdf_value_binding_get_value(binding);
			if (var_val == NULL) {
				var_val = "";
			}
		}
		struct oscap_stringlist *list = (struct oscap_stringlist *) oscap_htable_get(dict, var_name);
		if (list == NULL) {
			list = oscap_stringlist_new();
			oscap_htable_add(dict, var_name, list);
		}

		if (!oscap_list_contains((struct oscap_list *) list, (char *) var_val, (oscap_cmp_func) oscap_streq)) {
			oscap_stringlist_add_string(list, var_val);
		}
	}
	xccdf_value_binding_iterator_reset(it);
	return dict;
}

/**
 * Ensure that the newly binded values do not pose conflict with existing value set.
 * The lists should be equal or the existing must be empty.
 */
static bool _stringlist_conflicts_with_value_it(struct oscap_stringlist *slist, struct oval_value_iterator *val_it)
{
	int multival_count = 0;
	if (!oval_value_iterator_has_more(val_it))
		return false;
	while (oval_value_iterator_has_more(val_it)) {
		struct oval_value *o_value = oval_value_iterator_next(val_it);
		char *o_value_text = oval_value_get_text(o_value);

		if (!oscap_list_contains((struct oscap_list *) slist, o_value_text, (oscap_cmp_func) oscap_streq))
			return true;
		multival_count++;
	}
	// It is conflict if the numbers do not match
	return oscap_list_get_itemcount((struct oscap_list *) slist) != multival_count;
}

/**
 * Finds out, if the new batch of variable bindings compel new variable model
 * (so-called multiset). Creates new variable model if needed.
 */
static void _oval_agent_resolve_variables_conflict(struct oval_agent_session *session, struct xccdf_value_binding_iterator *it)
{
	const char *var_name = NULL;
	struct oscap_stringlist *value_list = NULL;
	bool conflict = false;
	struct oscap_htable *dict = _binding_iterator_to_dict(it);
	struct oscap_htable_iterator *hit = oscap_htable_iterator_new(dict);
	struct oval_definition_model *def_model =
			oval_results_model_get_definition_model(oval_agent_get_results_model(session));
	while (!conflict && oscap_htable_iterator_has_more(hit)) {
		oscap_htable_iterator_next_kv(hit, &var_name, (void*) &value_list);
		struct oval_variable *variable = oval_definition_model_get_variable(def_model, var_name);
		if (variable != NULL) {
			struct oval_value_iterator *value_it = oval_variable_get_values(variable);
			if (_stringlist_conflicts_with_value_it(value_list, value_it)) {
				// You don't want to touch this code. There are also other means to waste your
				// life. Now please proceed by reading the previous line again.
				//
				// Now, we have found that the variable we are trying to bind into the session
				// is already there with different values. This is the rise of concept which
				// is often referred as variable_instance or simply multiset.
				//
				// As per OVAL 5.10.1, the Variable Schema does not allow multisets. Therefore,
				// we will later create new variable model and export multiple variables docs.
				conflict = true;
				// Next, in the results model, there might be already some definitions, tests
				// states, or objects. These might be dependent on the previous value of the
				// given variable.
				//
				// The 'latest' result-definition for each such definition (whose result depends
				// on the value) needs to be marked by 'variable_instance_hint'. The hint has
				// meaning that any possible future evaluation of the given definition needs
				// to create new result-definition and not re-use the old one.
				//
				// Both (or all) such result-definitions are then distinguished by different
				// @variable_instance attribute. And each result-definition refers to different
				// set of tests. These tests might have same @id but differ in @variable_instance
				// attribute. Further, some of these tests will differ in tested_variable element.
				struct oval_result_system *r_system = _oval_agent_get_first_result_system(session);
				if (r_system == NULL)
					continue;

				struct oval_string_iterator *def_it =
					oval_definition_model_get_definitions_dependent_on_variable(def_model, variable);
				while (oval_string_iterator_has_more(def_it)) {
					char *definition_id = oval_string_iterator_next(def_it);

					struct oval_result_definition *r_definition = oval_result_system_get_definition(r_system, definition_id);
					if (r_definition != NULL) {
						// Here we simply increase the variable_instance_hint, however
						// in future we might want to do better and have a single session wide
						// counter and set the variable_instance_hints to this given counter.
						// That would allow the one-to-one mapping of variable_instance attributes
						// to the oval_variable files.
						int instance = oval_result_definition_get_instance(r_definition);
						oval_result_definition_set_variable_instance_hint(r_definition, instance + 1);
						struct oval_definition *definition = oval_result_definition_get_definition(r_definition);
#if defined(OVAL_PROBES_ENABLED)
						oval_probe_hint_definition(session->psess, definition, instance + 1);
#endif
					}
					else {
						// TODO: We really need oval_agent_session wide variable_instance attribute
						// to be able to correctly handle syschars even when there is no result-definition.
					}
				}
				oval_string_iterator_free(def_it);
			}
			oval_value_iterator_free(value_it);
		}
	}
	oscap_htable_iterator_free(hit);
	oscap_htable_free(dict, (oscap_destruct_func) oscap_stringlist_free);

    if (conflict) {
        /* We have a conflict, clear session and external variables */
        oval_agent_reset_session(session);
    }

    if (!session->cur_var_model) {
	    session->cur_var_model = oval_variable_model_new();
	    oval_definition_model_bind_variable_model(def_model, session->cur_var_model);
	    /* Apply generator template to new model */
	    if (session->product_name) {
			struct oval_generator *generator;

			generator = oval_variable_model_get_generator(session->cur_var_model);
			oval_generator_set_product_name(generator, session->product_name);
	    }
    }
}

int oval_agent_resolve_variables(struct oval_agent_session * session, struct xccdf_value_binding_iterator *it)
{
	int retval = 0;

	if (!xccdf_value_binding_iterator_has_more(it))
		return 0;

	_oval_agent_resolve_variables_conflict(session, it);

	/* Get the definition model from OVAL agent session */
	struct oval_definition_model *def_model =
		oval_results_model_get_definition_model(oval_agent_get_results_model(session));

    /* Iterate through variable bindings and add variables into the variable model */
    while (xccdf_value_binding_iterator_has_more(it)) {
        struct xccdf_value_binding *binding = xccdf_value_binding_iterator_next(it);
        char *name = xccdf_value_binding_get_name(binding);
        char * value = xccdf_value_binding_get_setvalue(binding);
        if (value == NULL) {
		value = xccdf_value_binding_get_value(binding);
		if (value == NULL) {
			value = "";
		}
	}
        struct oval_variable *variable = oval_definition_model_get_variable(def_model, name);
        if (variable != NULL) {
                oval_datatype_t o_type = oval_variable_get_datatype(variable);
		if (!oval_variable_contains_value(variable, value)) {
			/* Add variable to variable model */
			oval_variable_model_add(session->cur_var_model, name, "Unknown", o_type, value);
			oval_variable_bind_ext_var(variable, session->cur_var_model, name);
			dI("Adding external variable %s.", name);
		} else {
			/* Skip this variable (we assume it has same values otherwise conflict was detected) */
			dW("Skipping external variable %s.", name);
		}
        } else {
                dW("Variable %s does not exist, skipping.", name);
        }
    }

    return retval;
}

static int
oval_agent_eval_multi_check(oval_agent_session_t *sess)
{
	// This is special handling of evaluation when the process is driven by XCCDF
	// and xccdf:check/@multi-check=false. We need extra function for this to apply
	// the XCCDF Truth Table for AND.
	struct oval_definition *oval_def;
	struct oval_definition_iterator *oval_def_it;
	const char *id;
	oval_result_t oval_result;
	xccdf_test_result_type_t xccdf_result;
	xccdf_test_result_type_t final_result = 0;

	oval_def_it = oval_definition_model_get_definitions(sess->def_model);
	if (!oval_definition_iterator_has_more(oval_def_it)) {
		// We are evaluating oval, which has no definitions. We are in state
		// which is not explicitly covered in SCAP 1.2 Specification, we are
		// better to report error.
		final_result = XCCDF_RESULT_ERROR;
	}
	while (oval_definition_iterator_has_more(oval_def_it)) {
		oval_def = oval_definition_iterator_next(oval_def_it);
		id = oval_definition_get_id(oval_def);

		// Evaluate definition.
		assume_r(oval_agent_eval_definition(sess, id) != -1, -1);
		assume_r(oval_agent_get_definition_result(sess, id, &oval_result) != -1, -1);
		// Get XCCDF equivalent of the oval result.
		xccdf_result = xccdf_get_result_from_oval(oval_definition_get_class(oval_def), oval_result);
		// AND as described in (NISTIR-7275r4): Table 12: Truth Table for AND
		final_result = (final_result == 0) ? xccdf_result :
			xccdf_test_result_resolve_and_operation(final_result, xccdf_result);
	}
	oval_definition_iterator_free(oval_def_it);
	return final_result;
}

xccdf_test_result_type_t oval_agent_eval_rule(struct xccdf_policy *policy, const char *rule_id, const char *id,
			       const char * href, struct xccdf_value_binding_iterator *it,
			       struct xccdf_check_import_iterator * check_import_it,
			       void *usr)
{
        __attribute__nonnull__(usr);

        oval_result_t result;
        int retval = 0;
	struct oval_agent_session * sess = (struct oval_agent_session *) usr;
        if (strcmp(sess->filename, href))
            return XCCDF_RESULT_NOT_CHECKED;

        /* Resolve variables */
        retval = oval_agent_resolve_variables(sess, it);
        if (retval != 0) return XCCDF_RESULT_UNKNOWN;

        if (id != NULL) {
		struct oval_definition *definition = oval_definition_model_get_definition(oval_results_model_get_definition_model(oval_agent_get_results_model(sess)), id);
            /* If there is no such OVAL definition, return XCCDF_RESUL_NOT_CHECKED. XDCCDF should look for alternative definition in this case. */
            if (definition == NULL)
                    return XCCDF_RESULT_NOT_CHECKED;
            /* Evaluate OVAL definition */
	    oval_agent_eval_definition(sess, id);
	    oval_agent_get_definition_result(sess, id, &result);
		return xccdf_get_result_from_oval(oval_definition_get_class(definition), result);
        } else {
		return oval_agent_eval_multi_check(sess);
        }
}

static void *
_oval_agent_list_definitions(void *usr, xccdf_policy_engine_query_t query_type, void *query_data)
{
	__attribute__nonnull__(usr);
	struct oval_agent_session *sess = (struct oval_agent_session *) usr;
	if (query_type != POLICY_ENGINE_QUERY_NAMES_FOR_HREF || (query_data != NULL && strcmp(sess->filename, (const char *) query_data)))
		return NULL;
	struct oval_definition_iterator *iterator = oval_definition_model_get_definitions(sess->def_model);
	struct oscap_stringlist *result = oscap_stringlist_new();
	struct oval_definition *oval_def;

	while (oval_definition_iterator_has_more(iterator)) {
		oval_def = oval_definition_iterator_next(iterator);
		oscap_stringlist_add_string(result, oval_definition_get_id(oval_def));
	}

	oval_definition_iterator_free(iterator);
	return result;
}

bool xccdf_policy_model_register_engine_oval(struct xccdf_policy_model * model, struct oval_agent_session * usr)
{

    return xccdf_policy_model_register_engine_and_query_callback(model, "http://oval.mitre.org/XMLSchema/oval-definitions-5",
		oval_agent_eval_rule, (void *) usr, _oval_agent_list_definitions);
}

void oval_agent_export_sysinfo_to_xccdf_result(struct oval_agent_session * sess, struct xccdf_result * ritem)
{
	// just a delegate to maintain API and ABI stability,
	// this has been implemented elsewhere and this function is deprecated!

	xccdf_result_fill_sysinfo(ritem);
}
<|MERGE_RESOLUTION|>--- conflicted
+++ resolved
@@ -246,18 +246,13 @@
 	        generator = oval_results_model_get_generator(ag_sess->res_model);
         	oval_generator_set_product_name(generator, ag_sess->product_name);
 	}
-<<<<<<< HEAD
-	oval_probe_session_destroy(ag_sess->psess);
-	ag_sess->psess = oval_probe_session_new(ag_sess->sys_model);
-#endif
-=======
 
 	/* We have to reset probe_session inplace, because
 	 * ag_sess->res_model points to old probe_session
 	 * and we are not able to update the reference clearly */
 	oval_probe_session_reinit(ag_sess->psess, ag_sess->sys_model);
-
->>>>>>> 1b383baa
+#endif
+
 	return 0;
 }
 
