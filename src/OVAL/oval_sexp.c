/**
 * @file   oval_sexp.c
 * @brief  OVAL to/from S-exp conversion functions - implementation
 * @author "Daniel Kopecek" <dkopecek@redhat.com>
 * @author "Lukas Kuklinek" <lkukline@redhat.com>
 * @author "Tomas Heinrich" <theinric@redhat.com>
 *
 * @addtogroup PROBEOVALSEXP
 * @{
 */
/*
 * Copyright 2009--2013 Red Hat Inc., Durham, North Carolina.
 * All Rights Reserved.
 *
 * This library is free software; you can redistribute it and/or
 * modify it under the terms of the GNU Lesser General Public
 * License as published by the Free Software Foundation; either
 * version 2.1 of the License, or (at your option) any later version.
 *
 * This library is distributed in the hope that it will be useful,
 * but WITHOUT ANY WARRANTY; without even the implied warranty of
 * MERCHANTABILITY or FITNESS FOR A PARTICULAR PURPOSE.  See the GNU
 * Lesser General Public License for more details.
 *
 * You should have received a copy of the GNU Lesser General Public
 * License along with this library; if not, write to the Free Software
 * Foundation, Inc., 59 Temple Place, Suite 330, Boston, MA  02111-1307  USA
 *
 * Authors:
 *      "Daniel Kopecek" <dkopecek@redhat.com>
 *      "Lukas Kuklinek" <lkuklinek@redhat.com>
 *      "Tomas Heinrich" <theinric@redhat.com>
 */

#ifdef HAVE_CONFIG_H
#include <config.h>
#endif

#include <inttypes.h>
#include <stdlib.h>
#include <string.h>
#include <seap.h>
#include <assert.h>

#include "oval_probe_impl.h"
#include "oval_sexp.h"
#include "probes/public/probe-api.h"
#include "oval_definitions_impl.h"
#include "oval_system_characteristics_impl.h"
#include "adt/oval_string_map_impl.h"
#include "common/debug_priv.h"
#include "common/_error.h"
#include "public/oval_version.h"
#include "public/oval_schema_version.h"


SEXP_t *oval_value_to_sexp(struct oval_value *val, oval_datatype_t dtype)
{
	SEXP_t *val_sexp = NULL;
        char   *val_rptr = NULL;

	switch (dtype) {
	case OVAL_DATATYPE_EVR_STRING:
	case OVAL_DATATYPE_DEBIAN_EVR_STRING:
	case OVAL_DATATYPE_IPV4ADDR:
	case OVAL_DATATYPE_IPV6ADDR:
	case OVAL_DATATYPE_STRING:
	case OVAL_DATATYPE_VERSION:
                val_rptr = oval_value_get_text (val);
                if (val_rptr != NULL) {
                        val_sexp = SEXP_string_newf("%s", val_rptr);
                }

		break;
	case OVAL_DATATYPE_FLOAT:
		val_sexp = SEXP_number_newf(oval_value_get_float(val));
		break;
	case OVAL_DATATYPE_INTEGER:
		val_sexp = SEXP_number_newi_64(oval_value_get_integer(val));
		break;
	case OVAL_DATATYPE_BOOLEAN:
		val_sexp = SEXP_number_newb(oval_value_get_boolean(val));
		break;
	case OVAL_DATATYPE_BINARY:
	case OVAL_DATATYPE_FILESET_REVISION:
	case OVAL_DATATYPE_IOS_VERSION:
		// todo:
		oscap_seterr(OSCAP_EFAMILY_OVAL, "Unsupported datatype: %s.", dtype);
		val_sexp = NULL;
		break;
	default:
		oscap_seterr(OSCAP_EFAMILY_OVAL, "Unknown datatype: %s.", dtype);
		val_sexp = NULL;
		break;
	}

	return val_sexp;
}

static SEXP_t *oval_entity_to_sexp(struct oval_entity *ent)
{
	SEXP_t *elm, *elm_name;
	SEXP_t *r0, *r1, *r2;
	oval_datatype_t datatype;
	oval_entity_varref_type_t vr_type;

	elm_name = SEXP_list_new(r0 = SEXP_string_newf("%s", oval_entity_get_name(ent)),
				 /* operation */
				 r1 = SEXP_string_new(":operation", 10),
				 r2 = SEXP_number_newu_32(oval_entity_get_operation(ent)), NULL);
	SEXP_vfree(r0, r1, r2, NULL);

        if (oval_entity_get_mask(ent)) {
            SEXP_list_add(elm_name, r0 = SEXP_string_new("mask", 4));
            SEXP_free(r0);
        }

	elm = SEXP_list_new(NULL);
	datatype = oval_entity_get_datatype(ent);
	probe_ent_setdatatype(elm, datatype);

	vr_type = oval_entity_get_varref_type(ent);
	if (vr_type == OVAL_ENTITY_VARREF_ATTRIBUTE
	    || vr_type == OVAL_ENTITY_VARREF_ELEMENT) {
		/* var_ref */
		struct oval_variable *var;

		var = oval_entity_get_variable(ent);
		SEXP_list_add(elm_name, r0 = SEXP_string_new(":var_ref", 8));
		SEXP_list_add(elm_name, r1 = SEXP_string_newf("%s", oval_variable_get_id(var)));
		SEXP_list_add(elm, elm_name);
		SEXP_vfree(r0, r1, elm_name, NULL);
	} else {
		/* value */
		struct oval_value *val;

		SEXP_list_add(elm, elm_name);
		SEXP_free(elm_name);
		val = oval_entity_get_value(ent);

		if (datatype != OVAL_DATATYPE_RECORD
		    && val != NULL) {
			SEXP_t *val_sexp;

			val_sexp = oval_value_to_sexp(val, datatype);
			if (val_sexp != NULL) {
				SEXP_list_add(elm, val_sexp);
				SEXP_free(val_sexp);
			}
		}
	}

	return (elm);
}

static int oval_varref_attr_to_sexp(void *sess, struct oval_entity *entity, struct oval_syschar *syschar, SEXP_t **out_sexp)
{
	unsigned int val_cnt = 0;
	SEXP_t *val_lst, *val_sexp, *varref, *id_sexp, *val_cnt_sexp;
	oval_datatype_t dt;
	struct oval_variable *var;
	struct oval_value_iterator *vit;
	struct oval_value *val;
	oval_syschar_collection_flag_t flag;
	char msg[100];
	int ret = 0;

	var = oval_entity_get_variable(entity);
	if (oval_probe_query_variable(sess, var) != 0) {
		dE("Can't convert variable reference to SEXP.");
		return -1;
	}

	flag = oval_variable_get_collection_flag(var);
	switch (flag) {
	case SYSCHAR_FLAG_COMPLETE:
	case SYSCHAR_FLAG_INCOMPLETE:
		vit = oval_variable_get_values(var);
		if (oval_value_iterator_has_more(vit))
			break;
		oval_value_iterator_free(vit);
		/* fall through */
	case SYSCHAR_FLAG_DOES_NOT_EXIST:
		snprintf(msg, sizeof(msg), "Referenced variable has no values (%s).", oval_variable_get_id(var));
		ret = 1;
		break;
	default:
		snprintf(msg, sizeof(msg), "There was a problem processing referenced variable (%s).", oval_variable_get_id(var));
		ret = 1;
	}

	if (ret) {
		dW("%s", msg);
		oval_syschar_add_new_message(syschar, msg, OVAL_MESSAGE_LEVEL_WARNING);
		oval_syschar_set_flag(syschar, SYSCHAR_FLAG_DOES_NOT_EXIST);
		return ret;
	}

	val_lst = SEXP_list_new(NULL);

	while (oval_value_iterator_has_more(vit)) {
		val = oval_value_iterator_next(vit);

		dt = oval_entity_get_datatype(entity);
		val_sexp = oval_value_to_sexp(val, dt);
		if (val_sexp == NULL) {
			oval_syschar_add_new_message(syschar, "Failed to convert variable value.", OVAL_MESSAGE_LEVEL_ERROR);
			oval_syschar_set_flag(syschar, SYSCHAR_FLAG_ERROR);
			SEXP_free(val_lst);
			oval_value_iterator_free(vit);
			return -1;
		}

		SEXP_list_add(val_lst, val_sexp);
		SEXP_free(val_sexp);
		++val_cnt;
	}
	oval_value_iterator_free(vit);

	id_sexp = SEXP_string_newf("%s", oval_variable_get_id(var));
	val_cnt_sexp = SEXP_number_newu(val_cnt);

	varref = SEXP_list_new(id_sexp, val_cnt_sexp, val_lst, NULL);

	SEXP_free(id_sexp);
	SEXP_free(val_cnt_sexp);
	SEXP_free(val_lst);

	*out_sexp = varref;
	return 0;
}

static int oval_varref_elm_to_sexp(void *sess, struct oval_variable *var, oval_datatype_t dt, SEXP_t **out_sexp, struct oval_syschar *syschar)
{
	SEXP_t *val_lst;
	struct oval_value_iterator *val_itr;
	oval_syschar_collection_flag_t flag;

	if (oval_probe_query_variable(sess, var) != 0)
		return -1;

	flag = oval_variable_get_collection_flag(var);
	if (flag == SYSCHAR_FLAG_DOES_NOT_EXIST) {
		char msg[100];
		snprintf(msg, sizeof(msg), "Referenced variable has no values (%s).", oval_variable_get_id(var));
		dW("%s", msg);
		if (syschar != NULL)  {
			oval_syschar_add_new_message(syschar, msg, OVAL_MESSAGE_LEVEL_WARNING);
			oval_syschar_set_flag(syschar, SYSCHAR_FLAG_DOES_NOT_EXIST);
		}
		return 1;
	}
	if (flag != SYSCHAR_FLAG_COMPLETE
	    && flag != SYSCHAR_FLAG_INCOMPLETE) {
		*out_sexp = SEXP_list_new(NULL);
		return 0;
	}

	val_lst = SEXP_list_new(NULL);

	val_itr = oval_variable_get_values(var);
	while (oval_value_iterator_has_more(val_itr)) {
		struct oval_value *val;
		SEXP_t *vs;

		val = oval_value_iterator_next(val_itr);
		vs = oval_value_to_sexp(val, dt);
		if (vs == NULL) {
			oscap_seterr(OSCAP_EFAMILY_OVAL, "Failed to convert OVAL value to SEXP: "
                                       "datatype: %s, text: %s.", oval_datatype_get_text(dt),
                                       oval_value_get_text(val));
			oval_value_iterator_free(val_itr);
			SEXP_free(val_lst);
			return -1;
		}
		SEXP_list_add(val_lst, vs);
		SEXP_free(vs);
	}
	oval_value_iterator_free(val_itr);

	*out_sexp = val_lst;
	return 0;
}

static SEXP_t *oval_filter_to_sexp(struct oval_filter *filter)
{
	SEXP_t *elm, *attr, *r0, *r1;
	oval_filter_action_t act;
	struct oval_state *ste;
	char *ste_id;

	act = oval_filter_get_filter_action(filter);
	ste = oval_filter_get_state(filter);
	ste_id = oval_state_get_id(ste);
	attr = probe_attr_creat("action", r0 = SEXP_number_newu(act), NULL);
	elm = probe_ent_creat1("filter",
			       attr,
			       r1 = SEXP_string_newf("%s", ste_id));
	SEXP_vfree(attr, r0, r1, NULL);

	return (elm);
}

static SEXP_t *oval_set_to_sexp(struct oval_setobject *set)
{
	SEXP_t *elm, *elm_name;
	SEXP_t *r0, *r1, *r2;

	elm_name = SEXP_list_new(r0 = SEXP_string_new("set", 3),
				 /* operation */
				 r1 = SEXP_string_new(":operation", 10),
				 r2 = SEXP_number_newu_32(oval_setobject_get_operation(set)), NULL);

	SEXP_free(r0);
	SEXP_free(r1);
	SEXP_free(r2);

	elm = SEXP_list_new(elm_name, NULL);
	SEXP_free(elm_name);

	switch (oval_setobject_get_type(set)) {
	case OVAL_SET_AGGREGATE:{
			struct oval_setobject_iterator *sit;
			struct oval_setobject *subset;

			sit = oval_setobject_get_subsets(set);

			while (oval_setobject_iterator_has_more(sit)) {
				subset = oval_setobject_iterator_next(sit);
				SEXP_list_add(elm, r0 = oval_set_to_sexp(subset));
				SEXP_free(r0);
			}

			oval_setobject_iterator_free(sit);
		}
		break;
	case OVAL_SET_COLLECTIVE:{
			struct oval_object_iterator *oit;
			struct oval_filter_iterator *fit;
			struct oval_object *obj;
			SEXP_t *subelm;

			oit = oval_setobject_get_objects(set);
			while (oval_object_iterator_has_more(oit)) {
				obj = oval_object_iterator_next(oit);

				subelm = SEXP_list_new(r0 = SEXP_string_new("obj_ref", 7),
						       r1 = SEXP_string_newf("%s", oval_object_get_id(obj)), NULL);
				SEXP_free(r0);
				SEXP_free(r1);

				SEXP_list_add(elm, subelm);

				SEXP_free(subelm);
			}
			oval_object_iterator_free(oit);

			fit = oval_setobject_get_filters(set);
			while (oval_filter_iterator_has_more(fit)) {
				struct oval_filter *fil;

				fil = oval_filter_iterator_next(fit);
				subelm = oval_filter_to_sexp(fil);
				SEXP_list_add(elm, subelm);
				SEXP_free(subelm);
			}
			oval_filter_iterator_free(fit);
		}
		break;
	default:
		abort();
	}

	return (elm);
}

static SEXP_t *oval_behaviors_to_sexp(struct oval_behavior_iterator *bit)
{
	char *attr_name, *attr_val;
	SEXP_t *elm_name;
	SEXP_t *r0;

	struct oval_behavior *behavior;

	elm_name = SEXP_list_new(r0 = SEXP_string_newf("behaviors"), NULL);
	SEXP_free(r0);

	while (oval_behavior_iterator_has_more(bit)) {
		behavior = oval_behavior_iterator_next(bit);
		attr_name = oval_behavior_get_key(behavior);
		attr_val = oval_behavior_get_value(behavior);

		SEXP_list_add(elm_name, r0 = SEXP_string_newf(":%s", attr_name));
		SEXP_free(r0);

		if (attr_val != NULL) {
			SEXP_list_add(elm_name, r0 = SEXP_string_new(attr_val, strlen(attr_val)));
			SEXP_free(r0);
		}
	}

	r0 = SEXP_list_new(elm_name, NULL);
	SEXP_free(elm_name);

	return (r0);
}

int oval_object_to_sexp(void *sess, const char *typestr, struct oval_syschar *syschar, SEXP_t **out_sexp)
{
	unsigned int ent_cnt, varref_cnt;
	int ret;
	SEXP_t *obj_sexp, *elm, *varrefs, *ent_lst, *lst, *stmp;
	SEXP_t *r0, *r1, *r2, *obj_attr, sm0, sm1;

	struct oval_object *object;
	struct oval_object_content_iterator *cit;
	struct oval_behavior_iterator *bit;
	struct oval_object_content *content;
	struct oval_entity *entity;

	const char *obj_over;
	char obj_name[128];
	const char *obj_id;

	object = oval_syschar_get_object(syschar);

	/*
	 * Object name & attributes (id)
	 */
	ret = snprintf(obj_name, sizeof obj_name, "%s_object", typestr);
	if (ret<0 || (unsigned int) ret > sizeof obj_name) {
		dE("obj_name length too short");
		return -1;
	}

	obj_over = oval_schema_version_to_cstr(oval_object_get_platform_schema_version(object));
	obj_id   = oval_object_get_id(object);
	obj_attr = probe_attr_creat("id", SEXP_string_new_r(&sm0, obj_id, strlen(obj_id)),
	                            "oval_version", SEXP_string_new_r(&sm1, obj_over, strlen(obj_over)),
	                            NULL);
	oscap_free(obj_over);

	obj_sexp = probe_obj_new(obj_name, obj_attr);

	SEXP_free_r(&sm0);
	SEXP_free_r(&sm1);
	SEXP_free(obj_attr);

	/*
	 * Object content
	 */

	ent_lst = SEXP_list_new(NULL);
	varrefs = NULL;
	ent_cnt = varref_cnt = 0;

	cit = oval_object_get_object_contents(object);
	while (oval_object_content_iterator_has_more(cit)) {
		oval_check_t ochk;
		oval_entity_varref_type_t vr_type;

		content = oval_object_content_iterator_next(cit);
		elm = NULL;
		lst = ent_lst;

		switch (oval_object_content_get_type(content)) {
		case OVAL_OBJECTCONTENT_ENTITY:
			entity = oval_object_content_get_entity(content);
			elm = oval_entity_to_sexp(entity);
			if (elm == NULL)
				break;

			ochk = oval_object_content_get_varCheck(content);
			if (ochk != OVAL_CHECK_UNKNOWN) {
				probe_ent_attr_add(elm, "var_check",
						   r0 = SEXP_number_newu_32(ochk));
				SEXP_free(r0);
			}
			ret = 0;
			vr_type = oval_entity_get_varref_type(entity);
			if (vr_type == OVAL_ENTITY_VARREF_ATTRIBUTE) {
				const char *var_id = oval_variable_get_id(oval_entity_get_variable(entity));
				const char *field_name = oval_object_content_get_field_name(content);
				dI("Object '%s' references variable '%s' in '%s' field.\n", obj_id, var_id, field_name);
				ret = oval_varref_attr_to_sexp(sess, entity, syschar, &stmp);

				if (ret == 0) {
					if (varrefs == NULL)
						varrefs = SEXP_list_new(NULL);

					SEXP_list_add(varrefs, stmp);
					SEXP_free(stmp);
					// todo: don't add duplicates
					++varref_cnt;

					lst = obj_sexp;
					++ent_cnt;
				}
			} else if (vr_type == OVAL_ENTITY_VARREF_ELEMENT) {
				SEXP_t *val_lst;
				struct oval_variable *var;
				oval_datatype_t dt;

				var = oval_entity_get_variable(entity);
				dt = oval_entity_get_datatype(entity);
				ret = oval_varref_elm_to_sexp(sess, var, dt, &val_lst, syschar);

				if (ret == 0) {
					SEXP_list_add(elm, val_lst);
					SEXP_free(val_lst);
				}
			}

			if (ret != 0) {
				SEXP_t s_flag;
				SEXP_number_newi_32_r(&s_flag, SYSCHAR_FLAG_DOES_NOT_EXIST);
				probe_item_attr_add(obj_sexp, "skip_eval", &s_flag);
				SEXP_free_r(&s_flag);

				SEXP_free(elm);
				SEXP_free(ent_lst);
				if (varrefs != NULL)
					SEXP_free(varrefs);
				oval_object_content_iterator_free(cit);

				*out_sexp = obj_sexp;

				return (0);
			}

			break;

		case OVAL_OBJECTCONTENT_SET:
			elm = oval_set_to_sexp(oval_object_content_get_setobject(content));
			break;

		case OVAL_OBJECTCONTENT_FILTER:
			elm = oval_filter_to_sexp(oval_object_content_get_filter(content));
			break;

		case OVAL_OBJECTCONTENT_UNKNOWN:
			break;
		}

		if (elm == NULL) {
			SEXP_free(obj_sexp);
			SEXP_free(ent_lst);
			if (varrefs != NULL)
				SEXP_free(varrefs);
			oval_object_content_iterator_free(cit);

			return -1;
		}

		SEXP_list_add(lst, elm);
		SEXP_free(elm);
	}

	if (varrefs != NULL) {
		// todo: SEXP_list_push()
		stmp = SEXP_list_new(r0 = SEXP_string_new("varrefs", 7),
				     r1 = SEXP_number_newu(varref_cnt), r2 = SEXP_number_newu(ent_cnt), NULL);
		SEXP_vfree(r0, r1, r2, NULL);

		r0 = SEXP_list_join(stmp, varrefs);
		SEXP_list_add(obj_sexp, r0);
		SEXP_vfree(stmp, varrefs, r0, NULL);
	}

	stmp = SEXP_list_join(obj_sexp, ent_lst);
	SEXP_free(obj_sexp);
	SEXP_free(ent_lst);
	obj_sexp = stmp;

	oval_object_content_iterator_free(cit);

	/*
	 * Object behaviors
	 */

	bit = oval_object_get_behaviors(object);
	if (oval_behavior_iterator_has_more(bit)) {
		elm = oval_behaviors_to_sexp(bit);
		SEXP_list_add(obj_sexp, elm);
		SEXP_free(elm);
	}
	oval_behavior_iterator_free(bit);

	*out_sexp = obj_sexp;

	return (0);
}

static SEXP_t *oval_record_field_STATE_to_sexp(struct oval_record_field *rf)
{
	struct oval_entity *rf_ent;
	struct oval_variable *var;
	oval_check_t ochk;
	oval_datatype_t dt;
	SEXP_t *rf_sexp, *r0;

	rf_ent = oval_entity_new(NULL);
	oval_entity_set_name(rf_ent, oval_record_field_get_name(rf));
	oval_entity_set_operation(rf_ent, oval_record_field_get_operation(rf));
	dt = oval_record_field_get_datatype(rf);
	oval_entity_set_datatype(rf_ent, dt);

	var = oval_record_field_get_variable(rf);
	if (var != NULL) {
		oval_entity_set_varref_type(rf_ent, OVAL_ENTITY_VARREF_ATTRIBUTE);
		oval_entity_set_variable(rf_ent, var);
	} else {
		struct oval_value *val;

		val = oval_value_new(dt, oval_record_field_get_value(rf));
		oval_entity_set_value(rf_ent, val);
	}

	rf_sexp = oval_entity_to_sexp(rf_ent);

	ochk = oval_record_field_get_var_check(rf);
	if (ochk != OVAL_CHECK_UNKNOWN) {
		probe_ent_attr_add(rf_sexp, "var_check", r0 = SEXP_number_newu_32(ochk));
		SEXP_free(r0);
	}
	ochk = oval_record_field_get_ent_check(rf);
	if (ochk != OVAL_CHECK_UNKNOWN) {
		probe_ent_attr_add(rf_sexp, "entity_check", r0 = SEXP_number_newu_32(ochk));
		SEXP_free(r0);
	}

	return rf_sexp;
}

static struct oval_sysent *oval_sexp_to_sysent(struct oval_syschar_model *model, struct oval_sysitem *item, SEXP_t * sexp, struct oval_string_map *mask_map);

static struct oval_record_field *oval_record_field_ITEM_from_sexp(SEXP_t *sexp)
{
	struct oval_sysent *sysent;
	struct oval_record_field *rf;

	sysent = oval_sexp_to_sysent(NULL, NULL, sexp, NULL);
	if (sysent == NULL)
		return NULL;

	rf = oval_record_field_new(OVAL_RECORD_FIELD_ITEM);
	oval_record_field_set_name(rf, oval_sysent_get_name(sysent));
	oval_record_field_set_value(rf, oval_sysent_get_value(sysent));
	oval_record_field_set_datatype(rf, oval_sysent_get_datatype(sysent));
	oval_record_field_set_mask(rf, oval_sysent_get_mask(sysent));
	oval_record_field_set_status(rf, oval_sysent_get_status(sysent));

	oval_sysent_free(sysent);

	return rf;
}

int oval_state_to_sexp(void *sess, struct oval_state *state, SEXP_t **out_sexp)
{
	SEXP_t *ste, *ste_name, *ste_ent;
	SEXP_t *r0, *r1, *r2, *r3, *r4;
	char buffer[128];
	size_t buflen;
	const char *subtype_name;
	struct oval_state_content_iterator *contents;

        subtype_name = oval_subtype_to_str(oval_state_get_subtype(state));

	if (subtype_name == NULL) {
		dI("FAIL: unknown subtype: %d", oval_state_get_subtype(state));
		return (-1);
	}

	buflen = snprintf(buffer, sizeof buffer, "%s_state", subtype_name);
	_A(buflen < sizeof buffer);

	ste_name = SEXP_list_new(r0 = SEXP_string_new(buffer, buflen),
				 r1 = SEXP_string_new(":id", 3),
				 r2 = SEXP_string_newf("%s", oval_state_get_id(state)),
				 r3 = SEXP_string_new(":operator", 9),
				 r4 = SEXP_number_newu(oval_state_get_operator(state)),
				 NULL);

	ste = SEXP_list_new(ste_name, NULL);
	SEXP_vfree(r0, r1, r2, r3, r4, ste_name, NULL);

	contents = oval_state_get_contents(state);
	while (oval_state_content_iterator_has_more(contents)) {
		oval_check_t ochk;
		oval_existence_t oext;
		oval_entity_varref_type_t vr_type;
		struct oval_entity *ent;
		struct oval_state_content *content = oval_state_content_iterator_next(contents);
		struct oval_record_field_iterator *rf_itr;

		ent = oval_state_content_get_entity(content);
		ste_ent = oval_entity_to_sexp(ent);
		if (ste_ent == NULL) {
			goto fail;
		}

		rf_itr = oval_state_content_get_record_fields(content);
		while (oval_record_field_iterator_has_more(rf_itr)) {
			struct oval_record_field *rf;
			SEXP_t *rf_sexp;

			rf = oval_record_field_iterator_next(rf_itr);
			rf_sexp = oval_record_field_STATE_to_sexp(rf);

			SEXP_list_add(ste_ent, rf_sexp);
			SEXP_free(rf_sexp);
		}
		oval_record_field_iterator_free(rf_itr);

		ochk = oval_state_content_get_var_check(content);
		if (ochk != OVAL_CHECK_UNKNOWN) {
			probe_ent_attr_add(ste_ent, "var_check", r0 = SEXP_number_newu_32(ochk));
			SEXP_free(r0);
		}

		ochk = oval_state_content_get_ent_check(content);
		if (ochk != OVAL_CHECK_UNKNOWN) {
			probe_ent_attr_add(ste_ent, "entity_check", r0 = SEXP_number_newu_32(ochk));
			SEXP_free(r0);
		}

		oext = oval_state_content_get_check_existence(content);
		if (oext != OVAL_EXISTENCE_UNKNOWN) {
			probe_ent_attr_add(ste_ent, "check_existence", r0 = SEXP_number_newu_32(oext));
			SEXP_free(r0);
		}

		vr_type = oval_entity_get_varref_type(ent);
		if (vr_type == OVAL_ENTITY_VARREF_ATTRIBUTE
		    || vr_type == OVAL_ENTITY_VARREF_ELEMENT) {
			SEXP_t *val_lst;
			struct oval_variable *var;
			oval_datatype_t dt;

			var = oval_entity_get_variable(ent);
			dt = oval_entity_get_datatype(ent);

			if (oval_varref_elm_to_sexp(sess, var, dt, &val_lst, NULL) != 0)
				goto fail;

			SEXP_list_add(ste_ent, val_lst);
			SEXP_free(val_lst);
		}

		SEXP_list_add(ste, ste_ent);
		SEXP_free(ste_ent);
	}
	oval_state_content_iterator_free(contents);

	*out_sexp = ste;
	return (0);

 fail:
	oval_state_content_iterator_free(contents);
	SEXP_vfree(ste, ste_ent, NULL);
	return (-1);
}

static struct oval_message *oval_sexp_to_msg(const SEXP_t *msg)
{
	struct oval_message *message;
	SEXP_t *r0;
	oval_message_level_t lvl;
	char *str;

	message = oval_message_new();
	r0 = SEXP_list_first(msg);
	lvl = SEXP_number_getu(r0);
	SEXP_free(r0);
	oval_message_set_level(message, lvl);
	r0 = SEXP_list_nth(msg, 2);
	str = SEXP_string_cstr(r0);
	SEXP_free(r0);
	oval_message_set_text(message, str);
	oscap_free(str);

	return message;
}

static struct oval_sysent *oval_sexp_to_sysent(struct oval_syschar_model *model, struct oval_sysitem *item, SEXP_t * sexp, struct oval_string_map *mask_map)
{
	char *key;
	oval_syschar_status_t status;
	oval_datatype_t dt;
	struct oval_sysent *ent;

	key = probe_ent_getname(sexp);
	if (!key)
		return NULL;

	if (strcmp("message", key) == 0 && item != NULL) {
	    struct oval_message *msg;
	    oval_message_level_t lvl;
	    SEXP_t *lvl_sexp, *txt_sexp;
	    char txt[1024];

	    lvl_sexp = probe_obj_getattrval(sexp, "level");
	    lvl = SEXP_number_getu_32(lvl_sexp);

	    txt_sexp = probe_ent_getval(sexp);
	    SEXP_string_cstr_r(txt_sexp, txt, sizeof txt);

	    SEXP_vfree(lvl_sexp, txt_sexp);

	    /* TODO: sanity checks */

	    msg = oval_message_new();

	    oval_message_set_level(msg, lvl);
	    oval_message_set_text(msg, txt);
	    oval_sysitem_add_message(item, msg);

	    return (NULL);
	}

	status = probe_ent_getstatus(sexp);
	dt = probe_ent_getdatatype(sexp);

	ent = oval_sysent_new(model);
	oval_sysent_set_name(ent, key);
	oval_sysent_set_status(ent, status);
	oval_sysent_set_datatype(ent, dt);
	if (mask_map == NULL || oval_string_map_get_value(mask_map, key) == NULL)
		oval_sysent_set_mask(ent, 0);
	else
		oval_sysent_set_mask(ent, 1);

	if (status != SYSCHAR_STATUS_EXISTS)
		return ent;

	if (dt == OVAL_DATATYPE_RECORD) {
		SEXP_t *srf, *srfs;

		probe_ent_getvals(sexp, &srfs);
		SEXP_list_foreach(srf, srfs) {
			struct oval_record_field *rf;

			rf = oval_record_field_ITEM_from_sexp(srf);
			oval_sysent_add_record_field(ent, rf);
		}
		SEXP_free(srfs);
	} else {
		char val[64], *valp = val;
		SEXP_t *sval;
		SEXP_numtype_t sndt;

		sval = probe_ent_getval(sexp);
		if (sval == NULL)
			return ent;

		switch (dt) {
		case OVAL_DATATYPE_BOOLEAN:
			snprintf(val, sizeof(val), "%s", SEXP_number_getb(sval) ? "true" : "false");
			break;
		case OVAL_DATATYPE_FLOAT:
			snprintf(val, sizeof(val), "%f", SEXP_number_getf(sval));
			break;
		case OVAL_DATATYPE_INTEGER:
			sndt = SEXP_number_type(sval);
			switch (sndt) {
			case SEXP_NUM_INT8:
			case SEXP_NUM_INT16:
			case SEXP_NUM_INT32:
			case SEXP_NUM_INT64:
				snprintf(val, sizeof(val), "%" PRId64, SEXP_number_geti_64(sval));
				break;
			case SEXP_NUM_UINT8:
			case SEXP_NUM_UINT16:
			case SEXP_NUM_UINT32:
			case SEXP_NUM_UINT64:
				snprintf(val, sizeof(val), "%" PRIu64, SEXP_number_getu_64(sval));
				break;
			default:
				dE("Unexpected SEXP number datatype: %d, name: '%s'.", sndt, key);
				valp = '\0';
				break;
			}
			break;
		case OVAL_DATATYPE_EVR_STRING:
		case OVAL_DATATYPE_DEBIAN_EVR_STRING:
		case OVAL_DATATYPE_IPV4ADDR:
		case OVAL_DATATYPE_IPV6ADDR:
		case OVAL_DATATYPE_STRING:
		case OVAL_DATATYPE_VERSION:
			valp = SEXP_string_cstr(sval);
			break;
		default:
			dE("Unexpected OVAL datatype: %d, '%s', name: '%s'.",
			   dt, oval_datatype_get_text(dt), key);
			valp = '\0';
			break;
		}

		oval_sysent_set_value(ent, valp);
		if (valp != val)
			oscap_free(valp);
                SEXP_free(sval);
	}

	return ent;
}

static struct oval_sysitem *oval_sexp_to_sysitem(struct oval_syschar_model *model, SEXP_t * sexp, struct oval_string_map *mask_map)
{
	_A(sexp);

	char *name, *id;
	SEXP_t *id_sexp;
	struct oval_sysitem *sysitem = NULL;

	id_sexp = probe_ent_getattrval(sexp, "id");
	id = SEXP_string_cstr(id_sexp);
	SEXP_free(id_sexp);

	sysitem = oval_syschar_model_get_sysitem(model, id);

	if (sysitem) {
                oscap_free(id);
		return sysitem;
        }

	name = probe_ent_getname(sexp);

	if (name == NULL) {
                oscap_free(id);
		return NULL;
        } else {
		char *endptr = strrchr(name, '_');

		if (strcmp(endptr, "_item") != 0)
			goto cleanup;

		*endptr = '\0';	// cut off the '_item' part
	}

	int type = oval_str_to_subtype(name);

<<<<<<< HEAD
	dD("Syschar entry type: %d '%s' => %s\n", type, name,
	   ((type != OVAL_SUBTYPE_UNKNOWN) ? "decoded OK" : "FAILED to decode"));
=======
	dI("Syschar entry type: %d '%s' => %s", type, name,
	   ((type != OVAL_SUBTYPE_UNKNOWN) ? "OK" : "FAILED to decode"));
>>>>>>> d0f5524c
#ifndef NDEBUG
	if (type == OVAL_SUBTYPE_UNKNOWN)
		abort();
#endif
	SEXP_t *sub;
	struct oval_sysent *sysent;

	int status = probe_ent_getstatus(sexp);

	sysitem = oval_sysitem_new(model, id);
	oval_sysitem_set_status(sysitem, status);
	oval_sysitem_set_subtype(sysitem, type);

	for (int i = 2; (sub = SEXP_list_nth(sexp, i)) != NULL; ++i) {
	    if ((sysent = oval_sexp_to_sysent(model, sysitem, sub, mask_map)) != NULL)
		    oval_sysitem_add_sysent(sysitem, sysent);
		SEXP_free(sub);
	}

 cleanup:
        oscap_free(id);
	oscap_free(name);
	return sysitem;
}

int oval_sexp_to_sysch(const SEXP_t *cobj, struct oval_syschar *syschar)
{
	oval_syschar_collection_flag_t flag;
	SEXP_t *messages, *msg, *items, *item, *mask;
	struct oval_syschar_model *model;
	struct oval_string_map *itm_id_map;
        struct oval_string_map *item_mask_map;

	_A(cobj != NULL);

	flag = probe_cobj_get_flag(cobj);
	oval_syschar_set_flag(syschar, flag);

	messages = probe_cobj_get_msgs(cobj);
	SEXP_list_foreach(msg, messages) {
		struct oval_message *omsg;

		omsg = oval_sexp_to_msg(msg);
		if (omsg != NULL)
			oval_syschar_add_message(syschar, omsg);
	}
	SEXP_free(messages);

	itm_id_map = oval_string_map_new();
	model = oval_syschar_get_model(syschar);
	items = probe_cobj_get_items(cobj);

        mask = probe_cobj_get_mask(cobj);
        if (mask != NULL) {
            SEXP_t *mask_entname;
            char mask_entname_cstr[128];
            item_mask_map = oval_string_map_new();
            SEXP_list_foreach(mask_entname, mask) {
                SEXP_string_cstr_r(mask_entname, mask_entname_cstr, sizeof mask_entname_cstr);
                oval_string_map_put_string(item_mask_map, mask_entname_cstr, mask_entname_cstr);
            }
            SEXP_free(mask);
        } else
            item_mask_map = NULL;

	SEXP_list_foreach(item, items) {
		struct oval_sysitem *sysitem;

		sysitem = oval_sexp_to_sysitem(model, item, item_mask_map);
		if (sysitem != NULL) {
			char *itm_id;

			itm_id = oval_sysitem_get_id(sysitem);
			if (oval_string_map_get_value(itm_id_map, itm_id) == NULL) {
				oval_string_map_put(itm_id_map, itm_id, itm_id);
				oval_syschar_add_sysitem(syschar, sysitem);
			}
		}
	}
	SEXP_free(items);
	oval_string_map_free(itm_id_map, NULL);
        if (item_mask_map != NULL)
            oval_string_map_free_string(item_mask_map);

	return 0;
}

/// @}<|MERGE_RESOLUTION|>--- conflicted
+++ resolved
@@ -940,13 +940,8 @@
 
 	int type = oval_str_to_subtype(name);
 
-<<<<<<< HEAD
-	dD("Syschar entry type: %d '%s' => %s\n", type, name,
+	dD("Syschar entry type: %d '%s' => %s", type, name,
 	   ((type != OVAL_SUBTYPE_UNKNOWN) ? "decoded OK" : "FAILED to decode"));
-=======
-	dI("Syschar entry type: %d '%s' => %s", type, name,
-	   ((type != OVAL_SUBTYPE_UNKNOWN) ? "OK" : "FAILED to decode"));
->>>>>>> d0f5524c
 #ifndef NDEBUG
 	if (type == OVAL_SUBTYPE_UNKNOWN)
 		abort();
