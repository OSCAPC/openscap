--- conflicted
+++ resolved
@@ -2229,24 +2229,6 @@
 			} else {
 				nval = NULL;
 			}
-<<<<<<< HEAD
-=======
-#elif defined USE_REGEX_POSIX
-			regmatch_t pmatch[40];
-			int pmatch_len = sizeof (pmatch) / sizeof (pmatch[0]);
-
-			rc = regexec(&re, text, pmatch_len, pmatch, 0);
-			if (rc != REG_NOMATCH && pmatch[1].rm_so != -1) {
-				int substr_len = pmatch[1].rm_eo - pmatch[1].rm_so;
-
-				nval = malloc(substr_len + 1);
-				memcpy(nval, text + pmatch[1].rm_so, substr_len);
-				nval[substr_len] = '\0';
-			} else {
-				nval = NULL;
-			}
-#endif
->>>>>>> b3154ec2
 			flag = SYSCHAR_FLAG_COMPLETE;
 
 			if (nval != NULL) {
