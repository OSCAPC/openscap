--- conflicted
+++ resolved
@@ -429,30 +429,8 @@
 		probe_cobj_set_flag(probe_ctx_getresult(pfd.ctx), SYSCHAR_FLAG_ERROR);
 		goto cleanup;
 	}
-<<<<<<< HEAD
-=======
-#elif defined USE_REGEX_POSIX
-	pfd.re_opts = REG_EXTENDED | REG_NEWLINE;
-	r0 = probe_ent_getattrval(bh_ent, "ignore_case");
-	if (r0) {
-		val = SEXP_string_getb(r0);
-		SEXP_free(r0);
-		if (val)
-			pfd.re_opts |= REG_ICASE;
-	}
-
-	if ((err = regcomp(pfd.compiled_regex, pfd.pattern, pfd.re_opts)) != 0) {
-		SEXP_t *msg;
-
-		msg = probe_msg_creatf(OVAL_MESSAGE_LEVEL_ERROR, "regcomp() '%s' returned %d.", pfd.pattern, err);
-		probe_cobj_add_msg(probe_ctx_getresult(pfd.ctx), msg);
-		SEXP_free(msg);
-		probe_cobj_set_flag(probe_ctx_getresult(pfd.ctx), SYSCHAR_FLAG_ERROR);
-		goto cleanup;
-	}
-#endif
+
 	const char *prefix = getenv("OSCAP_PROBE_ROOT");
->>>>>>> cbfc2592
 
 	if ((ofts = oval_fts_open_prefixed(prefix, path_ent, file_ent, filepath_ent, bh_ent, probe_ctx_getresult(ctx))) != NULL) {
 		while ((ofts_ent = oval_fts_read(ofts)) != NULL) {
