--- conflicted
+++ resolved
@@ -359,10 +359,7 @@
 	return (ssize_t)real_length;
 }
 
-<<<<<<< HEAD
 #ifndef _WIN32
-static char * _offline_chroot_get_menuentry(int entry_num)
-=======
 static FILE *_fopen_with_prefix(const char *prefix, const char *path)
 {
 	FILE *fp;
@@ -377,7 +374,6 @@
 }
 
 static char *_offline_get_menuentry(const char *oscap_probe_root, int entry_num)
->>>>>>> cbfc2592
 {
 	FILE *fp;
 	char *ret = NULL;
@@ -522,41 +518,6 @@
 		pcre_free(re);
 		goto finish;
 	}
-<<<<<<< HEAD
-=======
-#elif defined USE_REGEX_POSIX
-	regex_t preg;
-	regmatch_t pmatch[1];
-
-	rc = regcomp(&preg, _REGEX_SAVED_ENTRY, REG_EXTENDED|REG_NEWLINE);
-	if (rc)
-		goto finish;
-
-	rc = regexec(&preg, saved_entry, 1, pmatch, 0);
-	if (rc) {
-		regfree(&preg);
-		goto finish;
-	}
-
-	ptr = saved_entry + pmatch->rm_so + sizeof("saved_entry=")-1;
-	saved_entry[pmatch->rm_eo] = '\0';
-
-	/* Check if we got an entry # in grub.cfg or a name we can use */
-	for (char *tmp = ptr; *tmp; tmp++) {
-		if (!isdigit(*tmp)) {
-			ret = strdup(ptr);
-			break;
-		}
-	}
-
-	if (ret == NULL) { // Saved entry is all digits, so we need to inspect grub.cfg
-		int nr = atoi(ptr);
-		ret = _offline_get_menuentry(oscap_probe_root, nr);
-	}
-
-	regfree(&preg);
-#endif
->>>>>>> cbfc2592
 finish:
 	fclose(fp);
 fail:
@@ -601,17 +562,11 @@
 	char* os_name, *architecture, *hname;
 	const char *os_version = NULL;
 	const char unknown[] = "Unknown";
-<<<<<<< HEAD
-	probe_offline_flags offline_mode = PROBE_OFFLINE_NONE;
-=======
-	struct utsname sname;
->>>>>>> cbfc2592
 	int ret = 0;
 	(void)arg;
 
 	os_name = architecture = hname = NULL;
 
-<<<<<<< HEAD
 #ifdef _WIN32
 	/* TODO: Get system information */
 	os_name = oscap_strdup(unknown);
@@ -620,10 +575,7 @@
 	hname = oscap_strdup(unknown);
 #else
 	struct utsname sname;
-	if (offline_mode == PROBE_OFFLINE_NONE) {
-=======
 	if (ctx->offline_mode == PROBE_OFFLINE_NONE) {
->>>>>>> cbfc2592
 		if (uname(&sname) == 0) {
 			os_name = strdup(sname.sysname);
 			os_version = sname.version;
