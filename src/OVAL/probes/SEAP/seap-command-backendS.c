/*
 * Copyright 2009 Red Hat Inc., Durham, North Carolina.
 * All Rights Reserved.
 *
 * This library is free software; you can redistribute it and/or
 * modify it under the terms of the GNU Lesser General Public
 * License as published by the Free Software Foundation; either
 * version 2.1 of the License, or (at your option) any later version.
 *
 * This library is distributed in the hope that it will be useful,
 * but WITHOUT ANY WARRANTY; without even the implied warranty of
 * MERCHANTABILITY or FITNESS FOR A PARTICULAR PURPOSE.  See the GNU
 * Lesser General Public License for more details.
 *
 * You should have received a copy of the GNU Lesser General Public
 * License along with this library; if not, write to the Free Software
 * Foundation, Inc., 59 Temple Place, Suite 330, Boston, MA  02111-1307  USA
 *
 * Authors:
 *      "Daniel Kopecek" <dkopecek@redhat.com>
 */

#ifdef HAVE_CONFIG_H
#include <config.h>
#endif

#include <stddef.h>
#include <errno.h>

#include "_seap-command.h"
#include "seap-command-backendS.h"
#include "seap-command-backendL.h"
#include "debug_priv.h"

typedef struct {
        SEAP_cmdrec_t **c_recs;
        size_t          c_size;
} Stable_rec_t;

typedef struct {
        Stable_rec_t *t_recs;
        size_t        t_size;
} Stable_t;

static const uint16_t Stable_primes[] = {
        7, 13, 19, 29, 37, 43, 53, 97, 193, 389, 769
};

static uint16_t Stable_prime_gt (uint16_t n) {
        size_t w, s;
        
        w = (sizeof Stable_primes) / sizeof (uint16_t);
        s = 0;
        
        while (w > 0) {
                if (n > Stable_primes[s + w/2]) {
                        s += w/2 + 1;
                        w  = w - w/2 - 1;
                } else if (n < Stable_primes[s + w/2]) {
                        w = w/2;
                } else
                        break;
        }
        
        _A(s + w/2 < (sizeof Stable_primes) / sizeof (uint16_t));
        
        return (Stable_primes[s + w/2]);
}

static Stable_t *Stable_new (size_t capacity)
{
        Stable_t *t;
        size_t    i;
        
        _A(capacity > 0 &&
           capacity < SEAP_COMMAND_BACKENDS_MAXCAPACITY);
        
	t = malloc(sizeof(Stable_t));
        t->t_size = Stable_prime_gt (capacity);
	t->t_recs = calloc(t->t_size, sizeof(Stable_rec_t));
        
        for (i = 0; i < t->t_size; ++i)
                t->t_recs[i].c_recs = NULL;
        
        return (t);
}

static void Stable_free(Stable_t *table)
{
	if (table != NULL) {
		for (i = 0; i < table->t_size; ++i) {
			if (table->t_recs[i].c_size > 0)
				sm_free(table->t_recs[i].c_recs);
		}

		sm_free(table->t_recs);
		sm_free(table);
	}
}

static int Stable_add (Stable_t *t, SEAP_cmdrec_t *r)
{
        Stable_rec_t *t_r;

        _A(t != NULL);
        _A(r != NULL);

        t_r = &(t->t_recs[r->code % t->t_size]);
        ++(t_r->c_size);
	t_r->c_recs = realloc(t_r->c_recs, sizeof(SEAP_cmdrec_t *) * t_r->c_size);
        t_r->c_recs[t_r->c_size - 1] = r;
        
        return (0);
}

static SEAP_cmdrec_t *Stable_get (Stable_t *t, SEAP_cmdcode_t c)
{
        Stable_rec_t *t_r;
        size_t i;

        _A(t != NULL);
        
        t_r = &(t->t_recs[c % t->t_size]);
        
        for (i = 0; i < t_r->c_size; ++i)
                if (t_r->c_recs[i]->code == c)
                        return (t_r->c_recs[i]);
        
        return (NULL);
}

static int Stable_conv (SEAP_cmdrec_t *r, void *arg)
{
        Stable_t *t = (Stable_t *)arg;
        
        _A(t != NULL);
        _A(r != NULL);

        return (Stable_add (t, r));
}

int  SEAP_cmdtbl_backendS_add (SEAP_cmdtbl_t *t, SEAP_cmdrec_t *r)
{
        _A(r != NULL);
        
        if (t->flags & SEAP_CMDTBL_LARGE) {
                Stable_t *n;
                int       ret;
                
                n = Stable_new (SEAP_CMDTBL_LARGE_TRESHOLD);
                ret = SEAP_cmdtbl_backendL_apply (t, &Stable_conv, (void *)n);
                
		if (ret != 0) {
			SEAP_cmdtbl_backendS_free(t);
			Stable_free(n);
			return ret;
		}
                
                SEAP_cmdtbl_backendL_free (t);
                t->table = n;
        } else if (t->table == NULL) {
                t->table = Stable_new (SEAP_CMDTBL_LARGE_TRESHOLD);
        }
        
        _A(t->table != NULL);
        
        return (Stable_add ((Stable_t *)t->table, r));
}

int  SEAP_cmdtbl_backendS_ins (SEAP_cmdtbl_t *t, SEAP_cmdrec_t *r)
{
        _A(r != NULL);
        errno = EOPNOTSUPP;
        return (-1);
}

int  SEAP_cmdtbl_backendS_del (SEAP_cmdtbl_t *t, SEAP_cmdrec_t *r)
{
        _A(t != NULL);
        _A(r != NULL);
        errno = EOPNOTSUPP;
        return (-1);
}

SEAP_cmdrec_t *SEAP_cmdtbl_backendS_get (SEAP_cmdtbl_t *t, SEAP_cmdcode_t c)
{
        _A(t != NULL);
        return (t->table == NULL ? NULL : Stable_get ((Stable_t *)t->table, c));
}

int  SEAP_cmdtbl_backendS_cmp (SEAP_cmdrec_t *a, SEAP_cmdrec_t *b)
{
        return (a->code - b->code);
}

void SEAP_cmdtbl_backendS_free(SEAP_cmdtbl_t *t)
{
        size_t    i;
        Stable_t *St;

        St = (Stable_t *)(t->table);
<<<<<<< HEAD
        
        if (St != NULL) {
                for (i = 0; i < St->t_size; ++i)
                        if (St->t_recs[i].c_size > 0)
				free(St->t_recs[i].c_recs);
                
		free(St->t_recs);
		free(St);
                
                t->table = NULL;
        }
        return;
=======

	if (St != NULL) {
		Stable_free(St);
		t->table = NULL;
	}
>>>>>>> b6c3d5cb
}

int SEAP_cmdtbl_backendS_apply (SEAP_cmdtbl_t *t, int (*func) (SEAP_cmdrec_t *r, void *), void *arg)
{
        size_t i, l;
        Stable_t *St;
        int ret;

        St = (Stable_t *)(t->table);
        
        for (i = 0; i < St->t_size; ++i) {
                for (l = 0; l < St->t_recs[i].c_size; ++l) {
                        
                        ret = func (St->t_recs[i].c_recs[l], arg);
                        if (ret != 0)
                                return (ret);
                }
        }
        
        return (0);
}<|MERGE_RESOLUTION|>--- conflicted
+++ resolved
@@ -87,14 +87,15 @@
 
 static void Stable_free(Stable_t *table)
 {
+	size_t i;
 	if (table != NULL) {
 		for (i = 0; i < table->t_size; ++i) {
 			if (table->t_recs[i].c_size > 0)
-				sm_free(table->t_recs[i].c_recs);
+				free(table->t_recs[i].c_recs);
 		}
 
-		sm_free(table->t_recs);
-		sm_free(table);
+		free(table->t_recs);
+		free(table);
 	}
 }
 
@@ -195,30 +196,14 @@
 
 void SEAP_cmdtbl_backendS_free(SEAP_cmdtbl_t *t)
 {
-        size_t    i;
         Stable_t *St;
 
         St = (Stable_t *)(t->table);
-<<<<<<< HEAD
-        
-        if (St != NULL) {
-                for (i = 0; i < St->t_size; ++i)
-                        if (St->t_recs[i].c_size > 0)
-				free(St->t_recs[i].c_recs);
-                
-		free(St->t_recs);
-		free(St);
-                
-                t->table = NULL;
-        }
-        return;
-=======
 
 	if (St != NULL) {
 		Stable_free(St);
 		t->table = NULL;
 	}
->>>>>>> b6c3d5cb
 }
 
 int SEAP_cmdtbl_backendS_apply (SEAP_cmdtbl_t *t, int (*func) (SEAP_cmdrec_t *r, void *), void *arg)
