# ! MAKE SURE YOU ARE EDITING THE ac_probes/configure.ac.tpl FILE,
# ! THE configure.ac FILE ITSELF IS GENERATED FROM THE TEMPLATE USING
# ! ac_probes/ac_probes.sh

#                                               -*- Autoconf -*-
# Process this file with autoconf to produce a configure script.
AC_PREREQ(2.59)
AC_INIT([openscap], [1.2.10], [open-scap-list@redhat.com])
AC_CONFIG_HEADERS([config.h])
AC_CONFIG_AUX_DIR([config])
AC_CONFIG_MACRO_DIR([m4])

AM_INIT_AUTOMAKE([foreign tar-pax])

# If automake supports "silent rules", enable them by default
m4_ifdef([AM_SILENT_RULES], [AM_SILENT_RULES([yes])])

AC_DISABLE_STATIC
#build dll on windows(cygwin)
AC_LIBTOOL_WIN32_DLL
AM_PATH_PYTHON

# Checks for programs.
AC_PROG_CC
gl_EARLY
gl_INIT
AM_PROG_LIBTOOL
AM_PROG_CC_C_O
AC_PROG_CXX
AC_PROG_INSTALL
AC_PROG_LN_S
AC_PROG_MAKE_SET
AC_PROG_LIBTOOL

# swig
AC_PROG_SWIG([])

# libtool versioning
# See http://sources.redhat.com/autobook/autobook/autobook_91.html#SEC91 for details

## increment if the interface has additions, changes, removals.
LT_CURRENT=16

## increment any time the source changes; set 0 to if you increment CURRENT
LT_REVISION=0

## increment if any interfaces have been added; set to 0
## if any interfaces have been changed or removed. removal has
## precedence over adding, so set to 0 if both happened.
LT_AGE=8

LT_CURRENT_MINUS_AGE=`expr $LT_CURRENT - $LT_AGE`

AC_SUBST(LT_CURRENT)
AC_SUBST(LT_REVISION)
AC_SUBST(LT_AGE)
AC_SUBST(LT_CURRENT_MINUS_AGE)

AC_DEFINE_UNQUOTED([LT_CURRENT_MINUS_AGE], [$LT_CURRENT_MINUS_AGE], [LT_CURRENT - LT_AGE])

AC_DEFUN([canonical_wrap], [AC_REQUIRE([AC_CANONICAL_HOST])])
canonical_wrap

# Compiler flags
CFLAGS="$CFLAGS -pipe -std=c99 -W -Wall -Wnonnull -Wshadow -Wformat -Wundef -Wno-unused-parameter -Wmissing-prototypes -Wno-unknown-pragmas -D_GNU_SOURCE -DOSCAP_THREAD_SAFE -D_POSIX_C_SOURCE=200112L"

case $host in
  *solaris*) :
    CFLAGS="$CFLAGS -D__EXTENSIONS__" ;;
esac

CFLAGS_OPTIMIZED="-O2 -finline-functions"
CFLAGS_DEBUGGING="-fno-inline-functions -O0 -g3"
CFLAGS_NODEBUG="-Wno-unused-function"

my_save_cflags="$CFLAGS"
CFLAGS="$CFLAGS -Werror=format-security"
AC_MSG_CHECKING([whether CC supports -Werror=format-security])
AC_COMPILE_IFELSE([AC_LANG_PROGRAM([])],
    [AC_MSG_RESULT([yes])]
    [AM_CFLAGS="-Werror=format-security"],
    [AC_MSG_RESULT([no])]
)
CFLAGS="$my_save_cflags"
AC_SUBST([AM_CFLAGS])

@@@@PROBE_DECL@@@@

#
# env
#
AC_CHECK_PROG(
  [HAVE_ENV],
  [env],
  [yes],,,
)

AM_CONDITIONAL(ENV_PRESENT, [test x"${HAVE_ENV}" = xyes])

#
# Valgrind
#
AC_CHECK_PROG(
  [HAVE_VALGRIND],
  [valgrind],
  [yes],,,
)

AM_CONDITIONAL(VALGRIND_PRESENT, [test x"${HAVE_VALGRIND}" = xyes])

AC_HEADER_STDC
AC_HEADER_STDBOOL
AC_TYPE_SIZE_T

AC_FUNC_MALLOC
AC_FUNC_REALLOC

AM_CHECK_PYTHON_HEADERS

#
# threads
#
pthread_CFLAGS=error
pthread_LIBS=error
SAVE_LIBS=$LIBS

if test "x$pthread_LIBS" = "xerror"; then
   AC_CHECK_LIB(c_r, pthread_attr_init, [
                     pthread_CFLAGS="-DOSCAP_THREAD_SAFE -D_THREAD_SAFE -pthread"
                     pthread_LIBS="-pthread -lrt" ])
fi

if test "x$pthread_LIBS" = "xerror"; then
   AC_CHECK_LIB(pthread, pthread_attr_init, [
                         pthread_CFLAGS="-DOSCAP_THREAD_SAFE -D_REENTRANT -D_POSIX_PTHREAD_SEMANTICS"
                         pthread_LIBS="-lpthread -lrt" ])
fi

if test "x$pthread_LIBS" = "xerror"; then
   AC_CHECK_LIB(pthreads, pthread_attr_init, [
                          pthread_CFLAGS="-DOSCAP_THREAD_SAFE -D_THREAD_SAFE"
                          pthread_LIBS="-lpthreads -lrt" ])
fi

if test "x$pthread_LIBS" = "xerror"; then
   AC_MSG_FAILURE(pthread library is missing)
fi

SAVE_CFLAGS=$CFLAGS
CFLAGS="$CFLAGS -D_GNU_SOURCE"
LIBS="$pthread_LIBS"
AC_CHECK_FUNCS([pthread_timedjoin_np pthread_setname_np pthread_getname_np clock_gettime])
CFLAGS=$SAVE_CFLAGS

LIBS=$SAVE_LIBS
AC_SUBST(pthread_CFLAGS)
AC_SUBST(pthread_LIBS)

PKG_CHECK_MODULES([curl], [libcurl >= 7.12.0],[],
                          AC_MSG_FAILURE([libcurl devel support is missing]))

PKG_CHECK_MODULES([xml2], [libxml-2.0 >= 2.0],[],
			  AC_MSG_FAILURE([libxml-2.0 devel support is missing]))

PKG_CHECK_MODULES([xslt], [libxslt >= 1.1],[],
			  AC_MSG_FAILURE([libxslt devel support is missing]))

PKG_CHECK_MODULES([exslt], [libexslt >= 0.8],[],
			  AC_MSG_FAILURE([libexslt devel support is missing]))

AC_CHECK_HEADER(pcre.h, , [AC_MSG_ERROR([pcre.h is missing] )])

crapi_CFLAGS=""
crapi_LIBS=""

if test "${with_crypto}" = ""; then
   with_crypto=gcrypt
fi

case "${with_crypto}" in
      nss3)
	PKG_CHECK_MODULES([nss3], [nss >= 3.0],[],
			  AC_MSG_FAILURE([libnss3 devel support is missing]))

	crapi_libname="NSS 3.x"
	crapi_CFLAGS=$nss3_CFLAGS
	crapi_LIBS=$nss3_LIBS
        AC_DEFINE([HAVE_NSS3], [1], [Define to 1 if you have 'NSS' library.])
        ;;
    gcrypt)
	SAVE_LIBS=$LIBS
        AC_CHECK_LIB([gcrypt], [gcry_check_version],
                     [crapi_CFLAGS=`libgcrypt-config --cflags`;
                      crapi_LIBS=`libgcrypt-config --libs`;
                      crapi_libname="GCrypt";],
                     [AC_MSG_ERROR([library 'gcrypt' is required for GCrypt.])],
                     [])
        AC_DEFINE([HAVE_GCRYPT], [1], [Define to 1 if you have 'gcrypt' library.])
	AC_CACHE_CHECK([for GCRYCTL_SET_ENFORCED_FIPS_FLAG],
                    [ac_cv_gcryctl_set_enforced_fips_flag],
                    [AC_COMPILE_IFELSE([AC_LANG_PROGRAM([#include<gcrypt.h>],
                                                        [return GCRYCTL_SET_ENFORCED_FIPS_FLAG;])],
                                       [ac_cv_gcryctl_set_enforced_fips_flag=yes],
                                       [ac_cv_gcryctl_set_enforced_fips_flag=no])])

	if test "${ac_cv_gcryctl_set_enforced_fips_flag}" == "yes"; then
	   AC_DEFINE([HAVE_GCRYCTL_SET_ENFORCED_FIPS_FLAG], [1], [Define to 1 if you have 'gcrypt' library with GCRYCTL_SET_ENFORCED_FIPS_FLAG.])
	fi
	LIBS=$SAVE_LIBS
        ;;
         *)
          AC_MSG_ERROR([unknown crypto backend])
        ;;
esac

AC_SUBST(crapi_CFLAGS)
AC_SUBST(crapi_LIBS)

AC_CHECK_FUNCS([fts_open posix_memalign memalign])
AC_CHECK_FUNC(sigwaitinfo, [sigwaitinfo_LIBS=""], [sigwaitinfo_LIBS="-lrt"])
AC_SUBST(sigwaitinfo_LIBS)

# libopenscap links against librpm if found. Otherwise we carry own implementation of rpmvercmp.
echo
echo '* Checking for rpm library  (optional dependency of libopenscap) '
PKG_CHECK_MODULES([rpm], [rpm >= 4.4],[
	SAVE_LIBS=$LIBS
	AC_DEFINE([HAVE_RPMVERCMP], [1], [Define to 1 if there is rpmvercmp available.])
	AC_SUBST([rpm_CFLAGS])
	AC_SUBST([rpm_LIBS])
	LIBS=$SAVE_LIBS
],[
	AC_MSG_NOTICE([!!! librpm not found. The rpmvercmp function will be emulated. !!!])
])
<<<<<<< HEAD
echo
echo '* Checking for bz2 library (optional dependency of libopenscap)'
AC_CHECK_LIB([bz2], [BZ2_bzReadOpen],
	[
	        AC_DEFINE([HAVE_BZ2], [1], [Define to 1 if there is libbz2 available.])
	        LIBS="$LIBS -lbz2"
		AC_CHECK_PROG([HAVE_BZIP2],[bzip2],[yes],,,)
	],[
	        AC_MSG_NOTICE([!!! libbz2 not found. Bzip2 support will be disabled !!!])
	])
AM_CONDITIONAL([HAVE_BZIP2], [test "x${HAVE_BZIP2}" = xyes])
=======
PKG_CHECK_MODULES([rpm], [rpm >= 4.6],[
	AC_DEFINE([HAVE_RPM46], [1], [Define to 1 if rpm is newer than 4.6.])
],[
	AC_MSG_NOTICE([libprm is older than 4.6])
])
>>>>>>> 4bcaa5d3


@@@@PROBE_HEADERS@@@@

@@@@PROBE_LIBRARIES@@@@
echo


#check for atomic functions
case $host_cpu in
	i386 | i486 | i586 | i686)
		CFLAGS="$CFLAGS  -march=i686"
		;;
esac

AC_CACHE_CHECK([for atomic builtins], [ac_cv_atomic_builtins],
[AC_LINK_IFELSE([AC_LANG_PROGRAM([#include <stdint.h>
				  uint16_t foovar=0; uint16_t old=1; uint16_t new=2;],
				[__sync_bool_compare_and_swap(&foovar,old,new); return __sync_fetch_and_add(&foovar, 1);])],
		[ac_cv_atomic_builtins=yes],
		[ac_cv_atomic_builtins=no])])
if test $ac_cv_atomic_builtins = yes; then
  AC_DEFINE([HAVE_ATOMIC_BUILTINS], 1, [Define to 1 if the compiler supports atomic builtins.])
else
  AC_MSG_NOTICE([!!! Compiler does not support atomic builtins. Atomic operation will be emulated using mutex-based locking. !!!])
fi


AC_ARG_ENABLE([probes-independent],
     [AC_HELP_STRING([--enable-probes-independent], [enable compilation of probes independent of the base system (default=yes)])],
     [case "${enableval}" in
       yes) probes_independent=yes ;;
       no)  probes_independent=no  ;;
       *) AC_MSG_ERROR([bad value ${enableval} for --enable-probes-independent]) ;;
     esac],[probes_independent=yes])

AC_ARG_ENABLE([probes-unix],
     [AC_HELP_STRING([--enable-probes-unix], [enable compilation of probes for UNIX based systems (default=yes)])],
     [case "${enableval}" in
       yes) probes_unix=yes ;;
       no)  probes_unix=no  ;;
       *) AC_MSG_ERROR([bad value ${enableval} for --enable-probes-unix]) ;;
     esac],[probes_unix=yes])
if test "x${probes_unix}" = xyes; then
	AC_DEFINE([PLATFORM_UNIX], [1], [Indicator for a Unix type OS])
fi


probes_linux=no
case "${host}" in
    *-*-linux*)
        probes_linux=yes
    ;;
esac
AC_ARG_ENABLE([probes-linux],
     [AC_HELP_STRING([--enable-probes-linux], [enable compilation of probes for Linux based systems (default=autodetect)])],
     [case "${enableval}" in
       yes) probes_linux=yes ;;
       no)  probes_linux=no  ;;
       *) AC_MSG_ERROR([bad value ${enableval} for --enable-probes-linux]) ;;
     esac],)

probes_solaris=no
case "${host}" in
    *-*-solaris*)
        probes_solaris=yes
    ;;
esac
AC_ARG_ENABLE([probes-solaris],
     [AC_HELP_STRING([--enable-probes-solaris], [enable compilation of probes for Solaris based systems (default=autodetect)])],
     [case "${enableval}" in
       yes) probes_solaris=yes ;;
       no)  probes_solaris=no  ;;
       *) AC_MSG_ERROR([bad value ${enableval} for --enable-probes-solaris]) ;;
     esac],)

AC_ARG_ENABLE([cce],
     [AC_HELP_STRING([--enable-cce], [include support for CCE (default=no)])],
     [case "${enableval}" in
       yes) cce=yes ;;
       no)  cce=no  ;;
       *) AC_MSG_ERROR([bad value ${enableval} for --enable-cce]) ;;
     esac],[cce=no])

AC_ARG_ENABLE([python],
     [AC_HELP_STRING([--enable-python], [enable compilation of python2 bindings (default=yes)])],
     [case "${enableval}" in
       yes) python_bind=yes ;;
       no)  python_bind=no  ;;
       *) AC_MSG_ERROR([bad value ${enableval} for --enable-python]) ;;
     esac],[python_bind=yes])

AC_ARG_ENABLE([python3],
	[AC_HELP_STRING([--enable-python3], [enable compilation of python3 bindings (default=no)])],
	[case "${enableval}" in
		yes) python3_bind=yes ;;
		no) python3_bind=no ;;
		*) AC_MSG_ERROR([bad value ${enableval} for --enable-python3]);;
	esac],[python3_bind=no])


AC_ARG_VAR([preferred_python], [set preferred Python interpreter])
AS_IF([test "$preferred_python" = ""], [preferred_python=$PYTHON])

AC_ARG_ENABLE([perl],
     [AC_HELP_STRING([--enable-perl], [enable compilation of perl bindings (default=no)])],
     [case "${enableval}" in
       yes) perl_bind=yes ;;
       no)  perl_bind=no  ;;
       *) AC_MSG_ERROR([bad value ${enableval} for --enable-perl]) ;;
     esac],[perl_bind=no])

AC_ARG_ENABLE([regex-posix],
     [AC_HELP_STRING([--enable-regex-posix], [compile with POSIX instead of PCRE regex (default=no)])],
     [case "${enableval}" in
       yes) regex_posix=yes ;;
       no)  regex_posix=no  ;;
       *) AC_MSG_ERROR([bad value ${enableval} for --enable-regex-posix]) ;;
     esac],[regex_posix=no])

AC_ARG_ENABLE([debug],
     [AC_HELP_STRING([--enable-debug], [enable debugging flags (default=no)])],
     [case "${enableval}" in
       yes) debug=yes ;;
       no)  debug=no ;;
       *) AC_MSG_ERROR([bad value ${enableval} for --enable-debug]) ;;
     esac], [debug=no])

AC_ARG_ENABLE([valgrind],
     [AC_HELP_STRING([--enable-valgrind], [enable valgrind checks (default=no)])],
     [case "${enableval}" in
       yes) vgdebug=yes ;;
       no)  vgdebug=no ;;
       *) AC_MSG_ERROR([bad value ${enableval} for --enable-valgrind]) ;;
     esac], [vgdebug=no])


AC_ARG_ENABLE([ssp],
     [AC_HELP_STRING([--enable-ssp], [enable SSP (fstack-protector, default=no)])],
     [case "${enableval}" in
       yes) ssp=yes ;;
       no)  ssp=no ;;
       *) AC_MSG_ERROR([bad value ${enableval} for --enable-ssp]) ;;
     esac], [ssp=no])

AC_ARG_WITH([crypto],
     [AS_HELP_STRING([--with-crypto],
     [use different crypto backend. Available options: nss3, gcrypt [default=gcrypt]])],
     [],
     [crypto=gcrypt])

if test "x${libexecdir}" = xNONE; then
	probe_dir="/usr/local/libexec/openscap"
else
	EXPAND_DIR(probe_dir,"${libexecdir}/openscap")
fi

AC_SUBST(probe_dir)

if test "x${prefix}" = xNONE; then
	AC_DEFINE_UNQUOTED([OSCAP_DEFAULT_SCHEMA_PATH], ["/usr/local/share/openscap/schemas"], [Path to xml schemas])
else
	AC_DEFINE_UNQUOTED([OSCAP_DEFAULT_SCHEMA_PATH], ["${prefix}/share/openscap/schemas"], [Path to xml schemas])
fi

if test "x${prefix}" = xNONE; then
	AC_DEFINE_UNQUOTED([OSCAP_DEFAULT_XSLT_PATH], ["/usr/local/share/openscap/xsl"], [Path to xslt files])
else
	AC_DEFINE_UNQUOTED([OSCAP_DEFAULT_XSLT_PATH], ["${prefix}/share/openscap/xsl"], [Path to xslt files])
fi

if test "x${prefix}" = xNONE; then
	AC_DEFINE_UNQUOTED([OSCAP_DEFAULT_CPE_PATH], ["/usr/local/share/openscap/cpe"], [Path to cpe files])
else
	AC_DEFINE_UNQUOTED([OSCAP_DEFAULT_CPE_PATH], ["${prefix}/share/openscap/cpe"], [Path to cpe files])
fi

if test "$regex_posix" = "yes"; then
   AC_DEFINE([USE_REGEX_POSIX], [1], [Use POSIX regular expressions])
else
   AC_DEFINE([USE_REGEX_PCRE], [1], [Use PCRE])
fi

if test "$ssp" = "yes"; then
   GCC_STACK_PROTECT_CC
   GCC_STACK_PROTECT_CXX
fi

if test "$debug" = "yes"; then
   CFLAGS="$CFLAGS $CFLAGS_DEBUGGING"
else
   CFLAGS="$CFLAGS $CFLAGS_NODEBUG"
   AC_DEFINE([NDEBUG], [1], [No Debug defined])
fi

AC_ARG_ENABLE([sce],
     [AC_HELP_STRING([--enable-sce], [enable script check engine (default=no)])],
     [case "${enableval}" in
       yes) sce=yes ;;
       no)  sce=no  ;;
       *) AC_MSG_ERROR([bad value ${enableval} for --enable-sce]) ;;
     esac],[sce=no])

if test "x${sce}" = xyes; then
  AC_DEFINE([ENABLE_SCE], [1], [compilation of script check engine enabled])
fi

AC_ARG_ENABLE([util-oscap],
     [AC_HELP_STRING([--enable-util-oscap], [enable compilation of the oscap utility (default=yes)])],
     [case "${enableval}" in
       yes) util_oscap=yes ;;
       no)  util_oscap=no  ;;
       *) AC_MSG_ERROR([bad value ${enableval} for --enable-util-oscap]) ;;
     esac],[util_oscap=yes])

AC_ARG_ENABLE([util-scap-as-rpm],
     [AC_HELP_STRING([--enable-util-scap-as-rpm], [enable compilation of the scap-as-rpm utility (default=yes)])],
     [case "${enableval}" in
       yes) util_scap_as_rpm=yes ;;
       no)  util_scap_as_rpm=no  ;;
       *) AC_MSG_ERROR([bad value ${enableval} for --enable-util-scap-as-rpm]) ;;
     esac],[util_scap_as_rpm=yes])

AC_ARG_ENABLE([util-oscap-ssh],
     [AC_HELP_STRING([--enable-util-oscap-ssh], [enable compilation of the oscap-ssh utility (default=yes)])],
     [case "${enableval}" in
       yes) util_oscap_ssh=yes ;;
       no)  util_oscap_ssh=no  ;;
       *) AC_MSG_ERROR([bad value ${enableval} for --enable-util-oscap-ssh]) ;;
     esac],[util_oscap_ssh=yes])

AC_ARG_ENABLE([util-oscap-docker],
     [AC_HELP_STRING([--enable-util-oscap-docker], [enable compilation of the oscap-docker utility (default=yes)])],
     [case "${enableval}" in
       yes) util_oscap_docker=yes ;;
       no)  util_oscap_docker=no  ;;
       *) AC_MSG_ERROR([bad value ${enableval} for --enable-util-oscap-docker]) ;;
     esac],[util_oscap_docker=yes])

AC_ARG_ENABLE([util-oscap-vm],
     [AC_HELP_STRING([--enable-util-oscap-vm], [enable compilation of the oscap-vm utility (default=yes)])],
     [case "${enableval}" in
       yes) util_oscap_vm=yes ;;
       no)  util_oscap_vm=no  ;;
       *) AC_MSG_ERROR([bad value ${enableval} for --enable-util-oscap-vm]) ;;
     esac],[util_oscap_vm=yes])

AC_ARG_ENABLE([util-oscap-chroot],
     [AC_HELP_STRING([--enable-util-oscap-chroot], [enable compilation of the oscap-chroot utility (default=yes)])],
     [case "${enableval}" in
       yes) util_oscap_chroot=yes ;;
       no)  util_oscap_chroot=no  ;;
       *) AC_MSG_ERROR([bad value ${enableval} for --enable-util-oscap-chroot]) ;;
     esac],[util_oscap_chroot=yes])

if test "$vgdebug" = "yes"; then
 if test "$HAVE_VALGRIND" = "yes"; then
   vgcheck="yes"
 else
   AC_MSG_ERROR([valgrind not installed])
 fi
else
   vgcheck="no"
fi
AC_SUBST([vgcheck])

if test "x${util_oscap_docker}" = "xyes"; then
	if test ! "x${HAVE_BZIP2}" = xyes; then
		AC_MSG_FAILURE(oscap-docker requires bzip2! Either disable oscap-docker or install bzip2.)
	fi
fi

if test "x${perl_bind}" = xyes; then
	AC_PATH_PROG(PERL, perl)
	PERL_INCLUDES="`$PERL -e 'use Config; print $Config{archlib}'`/CORE"
	vendorlib="$(  $PERL -e 'use Config; print $Config{vendorlib}'  | sed "s|$($PERL -e 'use Config; print $Config{prefix}')||" )"
	vendorarch="$( $PERL -e 'use Config; print $Config{vendorarch}' | sed "s|$($PERL -e 'use Config; print $Config{prefix}')||" )"
	AC_SUBST([PERL_INCLUDES], ["-I$PERL_INCLUDES"])
	AC_SUBST([perl_vendorlibdir], ['${prefix}'$vendorlib])
	AC_SUBST([perl_vendorarchdir], ['${prefix}'$vendorarch])
	save_CPPFLAGS="$CPPFLAGS"
	CPPFLAGS="$CPPFLAGS $PERL_INCLUDES"
	AC_CHECK_HEADERS([EXTERN.h],[],[AC_MSG_ERROR(Perl development librarier are needed for perl bindings)],[-])
	CPPFLAGS="$save_CPPFLAGS"
fi

# (AM_PATH_PYTHON) cannot be used for multiple Python version at once
if test "x${python3_bind}" = xyes; then
	AC_PATH_PROG([PYTHON3], [python3])
	AC_PATH_PROG([PYTHON3_CONFIG], [python3-config], [no])
		[if test "$PYTHON3_CONFIG" = "no"]
		[then]
			[echo "The python3-config program was not found in the search path. Please ensure"]
			[echo "that it is installed and its directory is included in the search path."]
			[echo "Then run configure again before attempting to build OpenSCAP."]
			[exit 1]
		[fi]
	PYTHON3_CFLAGS=`python3-config --cflags 2> /dev/null`
	PYTHON3_LIBS=`python3-config --libs 2> /dev/null`
	PYTHON3_INCLUDES=`python3-config --includes 2> /dev/null`

	# the string concatenation below is just a trick to prevent substitution
	PYTHON3_DIR=`$PYTHON3 -c "import distutils.sysconfig; \
		print(distutils.sysconfig.get_python_lib(0,0,prefix='$' '{prefix}'))"`
	PYTHON3_EXECDIR=`$PYTHON3 -c "import distutils.sysconfig; \
		print(distutils.sysconfig.get_python_lib(1,0,prefix='$' '{exec_prefix}'))"`

	AC_SUBST(PYTHON3_CFLAGS)
	AC_SUBST(PYTHON3_LIBS)
	AC_SUBST(PYTHON3_INCLUDES)
	AC_SUBST(python3dir, $PYTHON3_DIR)
	AC_SUBST(py3execdir, $PYTHON3_EXECDIR)
fi

# oscap-docker determine python dir on default python version
OSCAPDOCKER_PYTHONDIR=`$preferred_python -c "import distutils.sysconfig; print(distutils.sysconfig.get_python_lib(0,0,prefix='$' '{prefix}'))"`
AC_SUBST(oscapdocker_pythondir, $OSCAPDOCKER_PYTHONDIR)

@@@@PROBE_EVAL@@@@

AM_CONDITIONAL([WANT_CCE],  test "$cce"  = yes)

AM_CONDITIONAL([WANT_PROBES_INDEPENDENT], test "$probes_independent" = yes)
AM_CONDITIONAL([WANT_PROBES_UNIX], test "$probes_unix" = yes)
AM_CONDITIONAL([WANT_PROBES_LINUX], test "$probes_linux" = yes)
AM_CONDITIONAL([WANT_PROBES_SOLARIS], test "$probes_solaris" = yes)

AM_CONDITIONAL([WANT_SCE], test "$sce" = yes)
AM_CONDITIONAL([WANT_UTIL_OSCAP], test "$util_oscap" = yes)
AM_CONDITIONAL([WANT_UTIL_SCAP_AS_RPM], test "$util_scap_as_rpm" = yes)
AM_CONDITIONAL([WANT_UTIL_OSCAP_SSH], test "$util_oscap_ssh" = yes)
AM_CONDITIONAL([WANT_UTIL_OSCAP_DOCKER], test "$util_oscap_docker" = yes)
AM_CONDITIONAL([WANT_UTIL_OSCAP_VM], test "$util_oscap_vm" = yes)
AM_CONDITIONAL([WANT_UTIL_OSCAP_CHROOT], test "$util_oscap_chroot" = yes)
AM_CONDITIONAL([WANT_PYTHON], test "$python_bind" = yes)
AM_CONDITIONAL([WANT_PYTHON3], test "$python3_bind" = yes)
AM_CONDITIONAL([WANT_PERL], test "$perl_bind" = yes)
AM_CONDITIONAL([ENABLE_VALGRIND_TESTS], test "$vgcheck" = yes)

#
# Core
#
AC_CONFIG_FILES([Makefile
                 lib/Makefile
                 src/Makefile
                 xsl/Makefile
                 schemas/Makefile
                 cpe/Makefile
                 libopenscap.pc
                 src/common/Makefile
		src/source/Makefile
                 tests/Makefile
                 tests/API/Makefile

                 swig/Makefile
		swig/perl/Makefile
		swig/python2/Makefile
		swig/python3/Makefile

                 utils/Makefile

                 src/OVAL/Makefile
		src/OVAL/adt/Makefile
		src/OVAL/results/Makefile
                 tests/API/OVAL/Makefile
		tests/API/OVAL/glob_to_regex/Makefile
		tests/API/OVAL/schema_version/Makefile
		tests/oscap_string/Makefile
                 tests/API/OVAL/unittests/Makefile
		 tests/API/OVAL/validate/Makefile
		 tests/API/OVAL/report_variable_values/Makefile
                 tests/mitre/Makefile

                 src/OVAL/probes/Makefile
                 src/OVAL/probes/probe/Makefile
                 src/OVAL/probes/crapi/Makefile
                 src/OVAL/probes/SEAP/Makefile
                 src/OVAL/probes/SEAP/generic/rbt/Makefile
                 tests/probes/Makefile
                 tests/API/crypt/Makefile
                 tests/API/SEAP/Makefile
                 tests/API/probes/Makefile
		tests/sources/Makefile
		tests/CPE/Makefile
                 tests/probes/file/Makefile
                 tests/probes/fileextendedattribute/Makefile
                 tests/probes/uname/Makefile
                 tests/probes/shadow/Makefile
		tests/probes/sql57/Makefile
		tests/probes/symlink/Makefile
                 tests/probes/family/Makefile
                 tests/probes/process58/Makefile
                 tests/probes/sysinfo/Makefile
                 tests/probes/rpminfo/Makefile
		tests/probes/rpmverifyfile/Makefile
                 tests/probes/rpmverifypackage/Makefile
		 tests/probes/rpmverify/Makefile
                 tests/probes/systemdunitproperty/Makefile
                 tests/probes/systemdunitdependency/Makefile
                 tests/probes/runlevel/Makefile
                 tests/probes/filehash/Makefile
                 tests/probes/filehash58/Makefile
                 tests/probes/password/Makefile
                 tests/probes/interface/Makefile
                 tests/probes/textfilecontent54/Makefile
                 tests/probes/environmentvariable/Makefile
                 tests/probes/environmentvariable58/Makefile
                 tests/probes/xinetd/Makefile
                 tests/probes/selinuxboolean/Makefile
                 tests/probes/isainfo/Makefile
                 tests/probes/iflisteners/Makefile
		 tests/probes/maskattr/Makefile
		tests/probes/sysctl/Makefile

                 src/CVSS/Makefile
                 tests/API/CVSS/Makefile

                 src/CVE/Makefile
                 tests/API/CVE/Makefile

                 src/CPE/Makefile
                 tests/API/CPE/Makefile
                 tests/API/CPE/name/Makefile
                 tests/API/CPE/lang/Makefile
                 tests/API/CPE/dict/Makefile
                 tests/API/CPE/inbuilt/Makefile

                 src/CCE/Makefile
                 tests/API/CCE/Makefile

                 src/DS/Makefile
                 tests/DS/Makefile
                 tests/DS/ds_sds_index/Makefile
                 tests/DS/signed/Makefile
                 tests/DS/validate/Makefile

                 tests/bindings/Makefile

                 src/XCCDF/Makefile
                 src/XCCDF_POLICY/Makefile
                 tests/API/XCCDF/Makefile
                 tests/API/XCCDF/applicability/Makefile
                 tests/API/XCCDF/default_cpe/Makefile
                 tests/API/XCCDF/fix/Makefile
                 tests/API/XCCDF/guide/Makefile
                 tests/API/XCCDF/unittests/Makefile
                 tests/API/XCCDF/parser/Makefile
                 tests/API/XCCDF/progress/Makefile
                 tests/API/XCCDF/report/Makefile
                 tests/API/XCCDF/result_files/Makefile
                 tests/API/XCCDF/tailoring/Makefile
                 tests/API/XCCDF/variable_instance/Makefile

                 tests/schemas/Makefile
		tests/bz2/Makefile
		tests/codestyle/Makefile
		tests/oval_details/Makefile

                 src/SCE/Makefile
                 tests/sce/Makefile])

AC_CONFIG_FILES([run],
                [chmod +x,-w run])
AC_CONFIG_FILES([tests/test_common.sh],
                [chmod +x,-w tests/test_common.sh])
AC_CONFIG_FILES([utils/oscap-docker],
                [chmod +x,-w utils/oscap-docker])

AC_OUTPUT

echo "******************************************************"
echo "OpenSCAP will be compiled with the following settings:"
echo
echo "oscap tool:                    $util_oscap"
echo "scap-as-rpm tool:              $util_scap_as_rpm"
echo "oscap-ssh tool:                $util_oscap_ssh"
echo "oscap-docker tool:             $util_oscap_docker"
echo "oscap-vm tool:                 $util_oscap_vm"
echo "oscap-chroot tool:             $util_oscap_chroot"
echo "python2 bindings enabled:      $python_bind"
echo "python3 bindings enabled:      $python3_bind"
echo "perl bindings enabled:         $perl_bind"
echo "use POSIX regex:               $regex_posix"
echo "SCE enabled                    $sce"
echo "debugging flags enabled:       $debug"
echo "CCE enabled:                   $cce"
echo
@@@@PROBE_TABLE@@@@
echo
echo "  === configuration ==="
echo "  probe directory set to:      $probe_dir"
echo ""

echo "  === crypto === "
echo "  library:                     $crapi_libname"
echo "     libs:                     $crapi_LIBS"
echo "   cflags:                     $crapi_CFLAGS"
echo ""

echo "Valgrind checks enabled:       $vgcheck"
echo "CFLAGS:                        $CFLAGS"
echo "CXXFLAGS:                      $CXXFLAGS"<|MERGE_RESOLUTION|>--- conflicted
+++ resolved
@@ -232,7 +232,11 @@
 ],[
 	AC_MSG_NOTICE([!!! librpm not found. The rpmvercmp function will be emulated. !!!])
 ])
-<<<<<<< HEAD
+PKG_CHECK_MODULES([rpm], [rpm >= 4.6],[
+	AC_DEFINE([HAVE_RPM46], [1], [Define to 1 if rpm is newer than 4.6.])
+],[
+	AC_MSG_NOTICE([libprm is older than 4.6])
+])
 echo
 echo '* Checking for bz2 library (optional dependency of libopenscap)'
 AC_CHECK_LIB([bz2], [BZ2_bzReadOpen],
@@ -244,13 +248,6 @@
 	        AC_MSG_NOTICE([!!! libbz2 not found. Bzip2 support will be disabled !!!])
 	])
 AM_CONDITIONAL([HAVE_BZIP2], [test "x${HAVE_BZIP2}" = xyes])
-=======
-PKG_CHECK_MODULES([rpm], [rpm >= 4.6],[
-	AC_DEFINE([HAVE_RPM46], [1], [Define to 1 if rpm is newer than 4.6.])
-],[
-	AC_MSG_NOTICE([libprm is older than 4.6])
-])
->>>>>>> 4bcaa5d3
 
 
 @@@@PROBE_HEADERS@@@@
