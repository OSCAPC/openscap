# ! MAKE SURE YOU ARE EDITING THE ac_probes/configure.ac.tpl FILE,
# ! THE configure.ac FILE ITSELF IS GENERATED FROM THE TEMPLATE USING
# ! ac_probes/ac_probes.sh

#                                               -*- Autoconf -*-
# Process this file with autoconf to produce a configure script.
AC_PREREQ(2.59)
AC_INIT([openscap], [1.1.2], [open-scap-list@redhat.com])
AC_CONFIG_HEADERS([config.h])
AC_CONFIG_AUX_DIR([config])
AC_CONFIG_MACRO_DIR([m4])

AM_INIT_AUTOMAKE([foreign tar-pax])

# If automake supports "silent rules", enable them by default
m4_ifdef([AM_SILENT_RULES], [AM_SILENT_RULES([yes])])

AC_DISABLE_STATIC
#build dll on windows(cygwin)
AC_LIBTOOL_WIN32_DLL
AM_PATH_PYTHON

# Checks for programs.
AC_PROG_CC
gl_EARLY
gl_INIT
AM_PROG_LIBTOOL
AM_PROG_CC_C_O
AC_PROG_CXX
AC_PROG_INSTALL
AC_PROG_LN_S
AC_PROG_MAKE_SET
AC_PROG_LIBTOOL

# swig
AC_PROG_SWIG([])

# libtool versioning
# See http://sources.redhat.com/autobook/autobook/autobook_91.html#SEC91 for details

## increment if the interface has additions, changes, removals.
LT_CURRENT=11

## increment any time the source changes; set 0 to if you increment CURRENT
LT_REVISION=2

## increment if any interfaces have been added; set to 0
## if any interfaces have been changed or removed. removal has
## precedence over adding, so set to 0 if both happened.
LT_AGE=3

LT_CURRENT_MINUS_AGE=`expr $LT_CURRENT - $LT_AGE`

AC_SUBST(LT_CURRENT)
AC_SUBST(LT_REVISION)
AC_SUBST(LT_AGE)
AC_SUBST(LT_CURRENT_MINUS_AGE)

AC_DEFINE_UNQUOTED([LT_CURRENT_MINUS_AGE], [$LT_CURRENT_MINUS_AGE], [LT_CURRENT - LT_AGE])

AC_DEFUN([canonical_wrap], [AC_REQUIRE([AC_CANONICAL_HOST])])
canonical_wrap

# Compiler flags
CFLAGS="$CFLAGS -pipe -std=c99 -W -Wall -Wnonnull -Wshadow -Wformat -Wundef -Wno-unused-parameter -Wmissing-prototypes -Wno-unknown-pragmas -D_GNU_SOURCE -DOSCAP_THREAD_SAFE -D_POSIX_C_SOURCE=200112L"

case $host in
  *solaris*) :
    CFLAGS="$CFLAGS -D__EXTENSIONS__" ;;
esac

CFLAGS_OPTIMIZED="-O2 -finline-functions"
CFLAGS_DEBUGGING="-fno-inline-functions -O0 -g3"
CFLAGS_NODEBUG="-Wno-unused-function"

my_save_cflags="$CFLAGS"
CFLAGS="$CFLAGS -Werror=format-security"
AC_MSG_CHECKING([whether CC supports -Werror=format-security])
AC_COMPILE_IFELSE([AC_LANG_PROGRAM([])],
    [AC_MSG_RESULT([yes])]
    [AM_CFLAGS="-Werror=format-security"],
    [AC_MSG_RESULT([no])]
)
CFLAGS="$my_save_cflags"
AC_SUBST([AM_CFLAGS])

@@@@PROBE_DECL@@@@

#
# env
#
AC_CHECK_PROG(
  [HAVE_ENV],
  [env],
  [yes],,,
)

AM_CONDITIONAL(ENV_PRESENT, [test x"${HAVE_ENV}" = xyes])

#
# Valgrind
#
AC_CHECK_PROG(
  [HAVE_VALGRIND],
  [valgrind],
  [yes],,,
)

AM_CONDITIONAL(VALGRIND_PRESENT, [test x"${HAVE_VALGRIND}" = xyes])

AC_HEADER_STDC
AC_HEADER_STDBOOL
AC_TYPE_SIZE_T

AC_FUNC_MALLOC
AC_FUNC_REALLOC

AM_CHECK_PYTHON_HEADERS

#
# threads
#
pthread_CFLAGS=error
pthread_LIBS=error
SAVE_LIBS=$LIBS

if test "x$pthread_LIBS" = "xerror"; then
   AC_CHECK_LIB(c_r, pthread_attr_init, [
                     pthread_CFLAGS="-DOSCAP_THREAD_SAFE -D_THREAD_SAFE -pthread"
                     pthread_LIBS="-pthread -lrt" ])
fi

if test "x$pthread_LIBS" = "xerror"; then
   AC_CHECK_LIB(pthread, pthread_attr_init, [
                         pthread_CFLAGS="-DOSCAP_THREAD_SAFE -D_REENTRANT -D_POSIX_PTHREAD_SEMANTICS"
                         pthread_LIBS="-lpthread -lrt" ])
fi

if test "x$pthread_LIBS" = "xerror"; then
   AC_CHECK_LIB(pthreads, pthread_attr_init, [
                          pthread_CFLAGS="-DOSCAP_THREAD_SAFE -D_THREAD_SAFE"
                          pthread_LIBS="-lpthreads -lrt" ])
fi

if test "x$pthread_LIBS" = "xerror"; then
   AC_MSG_FAILURE(pthread library is missing)
fi

SAVE_CFLAGS=$CFLAGS
CFLAGS="$CFLAGS -D_GNU_SOURCE"
LIBS="$pthread_LIBS"
AC_CHECK_FUNCS([pthread_timedjoin_np clock_gettime])
CFLAGS=$SAVE_CFLAGS

LIBS=$SAVE_LIBS
AC_SUBST(pthread_CFLAGS)
AC_SUBST(pthread_LIBS)

PKG_CHECK_MODULES([curl], [libcurl >= 7.12.0],[],
                          AC_MSG_FAILURE([libcurl devel support is missing]))

PKG_CHECK_MODULES([xml2], [libxml-2.0 >= 2.0],[],
			  AC_MSG_FAILURE([libxml-2.0 devel support is missing]))

PKG_CHECK_MODULES([xslt], [libxslt >= 1.1],[],
			  AC_MSG_FAILURE([libxslt devel support is missing]))

PKG_CHECK_MODULES([exslt], [libexslt >= 0.8],[],
			  AC_MSG_FAILURE([libexslt devel support is missing]))

AC_CHECK_HEADER(pcre.h, , [AC_MSG_ERROR([pcre.h is missing] )])

crapi_CFLAGS=""
crapi_LIBS=""

if test "${with_crypto}" = ""; then
   with_crypto=gcrypt
fi

case "${with_crypto}" in
      nss3)
	PKG_CHECK_MODULES([nss3], [nss >= 3.0],[],
			  AC_MSG_FAILURE([libnss3 devel support is missing]))

	crapi_libname="NSS 3.x"
	crapi_CFLAGS=$nss3_CFLAGS
	crapi_LIBS=$nss3_LIBS
        AC_DEFINE([HAVE_NSS3], [1], [Define to 1 if you have 'NSS' library.])
        ;;
    gcrypt)
	SAVE_LIBS=$LIBS
        AC_CHECK_LIB([gcrypt], [gcry_check_version],
                     [crapi_CFLAGS=`libgcrypt-config --cflags`;
                      crapi_LIBS=`libgcrypt-config --libs`;
                      crapi_libname="GCrypt";],
                     [AC_MSG_ERROR([library 'gcrypt' is required for GCrypt.])],
                     [])
        AC_DEFINE([HAVE_GCRYPT], [1], [Define to 1 if you have 'gcrypt' library.])
	AC_CACHE_CHECK([for GCRYCTL_SET_ENFORCED_FIPS_FLAG],
                    [ac_cv_gcryctl_set_enforced_fips_flag],
                    [AC_COMPILE_IFELSE([AC_LANG_PROGRAM([#include<gcrypt.h>],
                                                        [return GCRYCTL_SET_ENFORCED_FIPS_FLAG;])],
                                       [ac_cv_gcryctl_set_enforced_fips_flag=yes],
                                       [ac_cv_gcryctl_set_enforced_fips_flag=no])])

	if test "${ac_cv_gcryctl_set_enforced_fips_flag}" == "yes"; then
	   AC_DEFINE([HAVE_GCRYCTL_SET_ENFORCED_FIPS_FLAG], [1], [Define to 1 if you have 'gcrypt' library with GCRYCTL_SET_ENFORCED_FIPS_FLAG.])
	fi
	LIBS=$SAVE_LIBS
        ;;
         *)
          AC_MSG_ERROR([unknown crypto backend])
        ;;
esac

AC_SUBST(crapi_CFLAGS)
AC_SUBST(crapi_LIBS)

AC_CHECK_FUNCS([fts_open posix_memalign memalign])
AC_CHECK_FUNC(sigwaitinfo, [sigwaitinfo_LIBS=""], [sigwaitinfo_LIBS="-lrt"])
AC_SUBST(sigwaitinfo_LIBS)

# libopenscap links against librpm if found. Otherwise we carry own implementation of rpmvercmp.
echo
echo '* Checking for rpm library  (optional dependency of libopenscap) '
PKG_CHECK_MODULES([rpm], [rpm >= 4.4],[
	SAVE_LIBS=$LIBS
	AC_DEFINE([HAVE_RPMVERCMP], [1], [Define to 1 if there is rpmvercmp available.])
	AC_SUBST([rpm_CFLAGS])
	AC_SUBST([rpm_LIBS])
	LIBS=$SAVE_LIBS
],[
	AC_MSG_NOTICE([!!! librpm not found. The rpmvercmp function will be emulated. !!!])
])


@@@@PROBE_HEADERS@@@@

@@@@PROBE_LIBRARIES@@@@
echo


#check for atomic functions
case $host_cpu in
	i386 | i486 | i586 | i686)
		CFLAGS="$CFLAGS  -march=i686"
		;;
esac

AC_CACHE_CHECK([for atomic builtins], [ac_cv_atomic_builtins],
[AC_LINK_IFELSE([AC_LANG_PROGRAM([#include <stdint.h>
				  uint16_t foovar=0; uint16_t old=1; uint16_t new=2;],
				[__sync_bool_compare_and_swap(&foovar,old,new); return __sync_fetch_and_add(&foovar, 1);])],
		[ac_cv_atomic_builtins=yes],
		[ac_cv_atomic_builtins=no])])
if test $ac_cv_atomic_builtins = yes; then
  AC_DEFINE([HAVE_ATOMIC_BUILTINS], 1, [Define to 1 if the compiler supports atomic builtins.])
else
  AC_MSG_NOTICE([!!! Compiler does not support atomic builtins. Atomic operation will be emulated using mutex-based locking. !!!])
fi


AC_ARG_ENABLE([probes-independent],
     [AC_HELP_STRING([--enable-probes-independent], [enable compilation of probes independent of the base system (default=yes)])],
     [case "${enableval}" in
       yes) probes_independent=yes ;;
       no)  probes_independent=no  ;;
       *) AC_MSG_ERROR([bad value ${enableval} for --enable-probes-independent]) ;;
     esac],[probes_independent=yes])

AC_ARG_ENABLE([probes-unix],
     [AC_HELP_STRING([--enable-probes-unix], [enable compilation of probes for UNIX based systems (default=yes)])],
     [case "${enableval}" in
       yes) probes_unix=yes ;;
       no)  probes_unix=no  ;;
       *) AC_MSG_ERROR([bad value ${enableval} for --enable-probes-unix]) ;;
     esac],[probes_unix=yes])
if test "x${probes_unix}" = xyes; then
	AC_DEFINE([PLATFORM_UNIX], [1], [Indicator for a Unix type OS])
fi


probes_linux=no
case "${host}" in
    *-*-linux*)
        probes_linux=yes
    ;;
esac
AC_ARG_ENABLE([probes-linux],
     [AC_HELP_STRING([--enable-probes-linux], [enable compilation of probes for Linux based systems (default=autodetect)])],
     [case "${enableval}" in
       yes) probes_linux=yes ;;
       no)  probes_linux=no  ;;
       *) AC_MSG_ERROR([bad value ${enableval} for --enable-probes-linux]) ;;
     esac],)

probes_solaris=no
case "${host}" in
    *-*-solaris*)
        probes_solaris=yes
    ;;
esac
AC_ARG_ENABLE([probes-solaris],
     [AC_HELP_STRING([--enable-probes-solaris], [enable compilation of probes for Solaris based systems (default=autodetect)])],
     [case "${enableval}" in
       yes) probes_solaris=yes ;;
       no)  probes_solaris=no  ;;
       *) AC_MSG_ERROR([bad value ${enableval} for --enable-probes-solaris]) ;;
     esac],)

AC_ARG_ENABLE([cce],
     [AC_HELP_STRING([--enable-cce], [include support for CCE (default=no)])],
     [case "${enableval}" in
       yes) cce=yes ;;
       no)  cce=no  ;;
       *) AC_MSG_ERROR([bad value ${enableval} for --enable-cce]) ;;
     esac],[cce=no])

AC_ARG_ENABLE([python],
     [AC_HELP_STRING([--enable-python], [enable compilation of python2 bindings (default=yes)])],
     [case "${enableval}" in
       yes) python_bind=yes ;;
       no)  python_bind=no  ;;
       *) AC_MSG_ERROR([bad value ${enableval} for --enable-python]) ;;
     esac],[python_bind=yes])

AC_ARG_ENABLE([python3],
	[AC_HELP_STRING([--enable-python3], [enable compilation of python3 bindings (default=no)])],
	[case "${enableval}" in
		yes) python3_bind=yes ;;
		no) python3_bind=no ;;
		*) AC_MSG_ERROR([bad value ${enableval} for --enable-python3]);;
	esac],[python3_bind=no])

AC_ARG_ENABLE([perl],
     [AC_HELP_STRING([--enable-perl], [enable compilation of perl bindings (default=no)])],
     [case "${enableval}" in
       yes) perl_bind=yes ;;
       no)  perl_bind=no  ;;
       *) AC_MSG_ERROR([bad value ${enableval} for --enable-perl]) ;;
     esac],[perl_bind=no])

AC_ARG_ENABLE([regex-posix],
     [AC_HELP_STRING([--enable-regex-posix], [compile with POSIX instead of PCRE regex (default=no)])],
     [case "${enableval}" in
       yes) regex_posix=yes ;;
       no)  regex_posix=no  ;;
       *) AC_MSG_ERROR([bad value ${enableval} for --enable-regex-posix]) ;;
     esac],[regex_posix=no])

AC_ARG_ENABLE([debug],
     [AC_HELP_STRING([--enable-debug], [enable debugging flags (default=no)])],
     [case "${enableval}" in
       yes) debug=yes ;;
       no)  debug=no ;;
       *) AC_MSG_ERROR([bad value ${enableval} for --enable-debug]) ;;
     esac], [debug=no])

AC_ARG_ENABLE([valgrind],
     [AC_HELP_STRING([--enable-valgrind], [enable valgrind checks (default=no)])],
     [case "${enableval}" in
       yes) vgdebug=yes ;;
       no)  vgdebug=no ;;
       *) AC_MSG_ERROR([bad value ${enableval} for --enable-valgrind]) ;;
     esac], [vgdebug=no])


AC_ARG_ENABLE([ssp],
     [AC_HELP_STRING([--enable-ssp], [enable SSP (fstack-protector, default=no)])],
     [case "${enableval}" in
       yes) ssp=yes ;;
       no)  ssp=no ;;
       *) AC_MSG_ERROR([bad value ${enableval} for --enable-ssp]) ;;
     esac], [ssp=no])

AC_ARG_WITH([crypto],
     [AS_HELP_STRING([--with-crypto],
     [use different crypto backend. Available options: nss3, gcrypt [default=gcrypt]])],
     [],
     [crypto=gcrypt])

if test "x${libexecdir}" = xNONE; then
	probe_dir="/usr/local/libexec/openscap"
else
	EXPAND_DIR(probe_dir,"${libexecdir}/openscap")
fi

AC_SUBST(probe_dir)

if test "x${prefix}" = xNONE; then
	AC_DEFINE_UNQUOTED([OSCAP_DEFAULT_SCHEMA_PATH], ["/usr/local/share/openscap/schemas"], [Path to xml schemas])
else
	AC_DEFINE_UNQUOTED([OSCAP_DEFAULT_SCHEMA_PATH], ["${prefix}/share/openscap/schemas"], [Path to xml schemas])
fi

if test "x${prefix}" = xNONE; then
	AC_DEFINE_UNQUOTED([OSCAP_DEFAULT_XSLT_PATH], ["/usr/local/share/openscap/xsl"], [Path to xslt files])
else
	AC_DEFINE_UNQUOTED([OSCAP_DEFAULT_XSLT_PATH], ["${prefix}/share/openscap/xsl"], [Path to xslt files])
fi

if test "x${prefix}" = xNONE; then
	AC_DEFINE_UNQUOTED([OSCAP_DEFAULT_CPE_PATH], ["/usr/local/share/openscap/cpe"], [Path to cpe files])
else
	AC_DEFINE_UNQUOTED([OSCAP_DEFAULT_CPE_PATH], ["${prefix}/share/openscap/cpe"], [Path to cpe files])
fi

if test "$regex_posix" = "yes"; then
   AC_DEFINE([USE_REGEX_POSIX], [1], [Use POSIX regular expressions])
else
   AC_DEFINE([USE_REGEX_PCRE], [1], [Use PCRE])
fi

if test "$ssp" = "yes"; then
   GCC_STACK_PROTECT_CC
   GCC_STACK_PROTECT_CXX
fi

if test "$debug" = "yes"; then
   CFLAGS="$CFLAGS $CFLAGS_DEBUGGING"
else
   CFLAGS="$CFLAGS $CFLAGS_NODEBUG"
   AC_DEFINE([NDEBUG], [1], [No Debug defined])
fi

AC_ARG_ENABLE([sce],
     [AC_HELP_STRING([--enable-sce], [enable script check engine (default=no)])],
     [case "${enableval}" in
       yes) sce=yes ;;
       no)  sce=no  ;;
       *) AC_MSG_ERROR([bad value ${enableval} for --enable-sce]) ;;
     esac],[sce=no])

if test "x${sce}" = xyes; then
  AC_DEFINE([ENABLE_SCE], [1], [compilation of script check engine enabled])
fi

AC_ARG_ENABLE([util-oscap],
     [AC_HELP_STRING([--enable-util-oscap], [enable compilation of the oscap utility (default=yes)])],
     [case "${enableval}" in
       yes) util_oscap=yes ;;
       no)  util_oscap=no  ;;
       *) AC_MSG_ERROR([bad value ${enableval} for --enable-util-oscap]) ;;
     esac],[util_oscap=yes])

AC_ARG_ENABLE([util-scap-as-rpm],
     [AC_HELP_STRING([--enable-util-scap-as-rpm], [enable compilation of the scap-as-rpm utility (default=yes)])],
     [case "${enableval}" in
       yes) util_scap_as_rpm=yes ;;
       no)  util_scap_as_rpm=no  ;;
       *) AC_MSG_ERROR([bad value ${enableval} for --enable-util-scap-as-rpm]) ;;
     esac],[util_scap_as_rpm=yes])

if test "$vgdebug" = "yes"; then
 if test "$HAVE_VALGRIND" = "yes"; then
   vgcheck="yes"
 else
   vgcheck="valgrind not installed"
 fi
else
   vgcheck="no"
fi

if test "x${perl_bind}" = xyes; then
	AC_PATH_PROG(PERL, perl)
	PERL_INCLUDES="`$PERL -e 'use Config; print $Config{archlib}'`/CORE"
	vendorlib="$(  $PERL -e 'use Config; print $Config{vendorlib}'  | sed "s|$($PERL -e 'use Config; print $Config{prefix}')||" )"
	vendorarch="$( $PERL -e 'use Config; print $Config{vendorarch}' | sed "s|$($PERL -e 'use Config; print $Config{prefix}')||" )"
	AC_SUBST([PERL_INCLUDES], ["-I$PERL_INCLUDES"])
	AC_SUBST([perl_vendorlibdir], ['${prefix}'$vendorlib])
	AC_SUBST([perl_vendorarchdir], ['${prefix}'$vendorarch])
	save_CPPFLAGS="$CPPFLAGS"
	CPPFLAGS="$CPPFLAGS $PERL_INCLUDES"
	AC_CHECK_HEADERS([EXTERN.h],[],[AC_MSG_ERROR(Perl development librarier are needed for perl bindings)],[-])
	CPPFLAGS="$save_CPPFLAGS"
fi

<<<<<<< HEAD
# (AM_PATH_PYTHON) cannot be used for multiple Python version at once
if test "x${python3_bind}" = xyes; then
	AC_PATH_PROG([PYTHON3], [python3])
	AC_PATH_PROG([PYTHON3_CONFIG], [python3-config], [no])
		[if test "$PYTHON3_CONFIG" = "no"]
		[then]
			[echo "The python3-config program was not found in the search path. Please ensure"]
			[echo "that it is installed and its directory is included in the search path."]
			[echo "Then run configure again before attempting to build OpenSCAP."]
			[exit 1]
		[fi]
	PYTHON3_CFLAGS=`python3-config --cflags 2> /dev/null`
	PYTHON3_LIBS=`python3-config --libs 2> /dev/null`
	PYTHON3_INCLUDES=`python3-config --includes 2> /dev/null`

	# the string concatenation below is just a trick to prevent substitution
	PYTHON3_DIR=`$PYTHON3 -c "import distutils.sysconfig; \
		print(distutils.sysconfig.get_python_lib(0,0,prefix='$' '{prefix}'))"`
	PYTHON3_EXECDIR=`$PYTHON3 -c "import distutils.sysconfig; \
		print(distutils.sysconfig.get_python_lib(1,0,prefix='$' '{exec_prefix}'))"`

	AC_SUBST(PYTHON3_CFLAGS)
	AC_SUBST(PYTHON3_LIBS)
	AC_SUBST(PYTHON3_INCLUDES)
	AC_SUBST(python3dir, $PYTHON3_DIR)
	AC_SUBST(py3execdir, $PYTHON3_EXECDIR)
fi

AC_ARG_ENABLE([selinux_policy],
     [AC_HELP_STRING([--enable-selinux_policy], [enable SELinux policy (default=no)])],
     [case "${enableval}" in
       yes) selinux_policy=yes ;;
       no)  selinux_policy=no  ;;
       *) AC_MSG_ERROR([bad value ${enableval} for --enable-selinux_policy]) ;;
     esac],[selinux_policy=no])

=======
>>>>>>> f3e65dc3
@@@@PROBE_EVAL@@@@

AM_CONDITIONAL([WANT_CCE],  test "$cce"  = yes)

AM_CONDITIONAL([WANT_PROBES_INDEPENDENT], test "$probes_independent" = yes)
AM_CONDITIONAL([WANT_PROBES_UNIX], test "$probes_unix" = yes)
AM_CONDITIONAL([WANT_PROBES_LINUX], test "$probes_linux" = yes)
AM_CONDITIONAL([WANT_PROBES_SOLARIS], test "$probes_solaris" = yes)

AM_CONDITIONAL([WANT_SCE], test "$sce" = yes)
AM_CONDITIONAL([WANT_UTIL_OSCAP], test "$util_oscap" = yes)
AM_CONDITIONAL([WANT_UTIL_SCAP_AS_RPM], test "$util_scap_as_rpm" = yes)
AM_CONDITIONAL([WANT_PYTHON], test "$python_bind" = yes)
AM_CONDITIONAL([WANT_PYTHON3], test "$python3_bind" = yes)
AM_CONDITIONAL([WANT_PERL], test "$perl_bind" = yes)
AM_CONDITIONAL([ENABLE_VALGRIND_TESTS], test "$vgcheck" = yes)

#
# Core
#
AC_CONFIG_FILES([Makefile
                 lib/Makefile
                 src/Makefile
                 xsl/Makefile
                 schemas/Makefile
                 cpe/Makefile
                 libopenscap.pc
                 src/common/Makefile
                 tests/Makefile
                 tests/API/Makefile

                 swig/Makefile
		swig/perl/Makefile
		swig/python2/Makefile
		swig/python3/Makefile

                 utils/Makefile

                 src/OVAL/Makefile
		src/OVAL/adt/Makefile
		src/OVAL/results/Makefile
                 tests/API/OVAL/Makefile
                 tests/API/OVAL/unittests/Makefile
		 tests/API/OVAL/validate/Makefile
		 tests/API/OVAL/report_variable_values/Makefile
                 tests/mitre/Makefile

                 src/OVAL/probes/Makefile
                 src/OVAL/probes/probe/Makefile
                 src/OVAL/probes/crapi/Makefile
                 src/OVAL/probes/SEAP/Makefile
                 src/OVAL/probes/SEAP/generic/rbt/Makefile
                 tests/probes/Makefile
                 tests/API/crypt/Makefile
                 tests/API/SEAP/Makefile
                 tests/API/probes/Makefile
                 tests/probes/file/Makefile
                 tests/probes/fileextendedattribute/Makefile
                 tests/probes/uname/Makefile
                 tests/probes/shadow/Makefile
		tests/probes/sql57/Makefile
                 tests/probes/family/Makefile
                 tests/probes/process58/Makefile
                 tests/probes/sysinfo/Makefile
                 tests/probes/rpminfo/Makefile
		 tests/probes/rpmverify/Makefile
                 tests/probes/systemdunitproperty/Makefile
                 tests/probes/systemdunitdependency/Makefile
                 tests/probes/runlevel/Makefile
                 tests/probes/filehash/Makefile
                 tests/probes/filehash58/Makefile
                 tests/probes/password/Makefile
                 tests/probes/interface/Makefile
                 tests/probes/textfilecontent54/Makefile
                 tests/probes/environmentvariable/Makefile
                 tests/probes/environmentvariable58/Makefile
                 tests/probes/xinetd/Makefile
                 tests/probes/selinuxboolean/Makefile
                 tests/probes/isainfo/Makefile
                 tests/probes/iflisteners/Makefile
		 tests/probes/maskattr/Makefile

                 tests/probes/vgtest/Makefile

                 src/CVSS/Makefile
                 tests/API/CVSS/Makefile

                 src/CVE/Makefile
                 tests/API/CVE/Makefile

                 src/CPE/Makefile
                 tests/API/CPE/Makefile
                 tests/API/CPE/name/Makefile
                 tests/API/CPE/lang/Makefile
                 tests/API/CPE/dict/Makefile
                 tests/API/CPE/inbuilt/Makefile

                 src/CCE/Makefile
                 tests/API/CCE/Makefile

                 src/DS/Makefile
                 tests/DS/Makefile
                 tests/DS/ds_sds_index/Makefile
                 tests/DS/signed/Makefile
                 tests/DS/validate/Makefile

                 tests/bindings/Makefile

                 src/XCCDF/Makefile
                 src/XCCDF_POLICY/Makefile
                 tests/API/XCCDF/Makefile
                 tests/API/XCCDF/applicability/Makefile
                 tests/API/XCCDF/default_cpe/Makefile
                 tests/API/XCCDF/fix/Makefile
                 tests/API/XCCDF/guide/Makefile
                 tests/API/XCCDF/unittests/Makefile
                 tests/API/XCCDF/parser/Makefile
                 tests/API/XCCDF/progress/Makefile
                 tests/API/XCCDF/report/Makefile
                 tests/API/XCCDF/result_files/Makefile
                 tests/API/XCCDF/tailoring/Makefile
                 tests/API/XCCDF/variable_instance/Makefile

                 tests/schemas/Makefile
                 tests/oval_details/Makefile

                 src/SCE/Makefile
                 tests/sce/Makefile])

AC_CONFIG_FILES([run],
                [chmod +x,-w run])

AC_OUTPUT

echo "******************************************************"
echo "OpenSCAP will be compiled with the following settings:"
echo
echo "oscap tool:                    $util_oscap"
echo "scap-as-rpm tool:              $util_scap_as_rpm"
echo "python2 bindings enabled:      $python_bind"
echo "python3 bindings enabled:      $python3_bind"
echo "perl bindings enabled:         $perl_bind"
echo "use POSIX regex:               $regex_posix"
echo "SCE enabled                    $sce"
echo "debugging flags enabled:       $debug"
echo "CCE enabled:                   $cce"
echo
@@@@PROBE_TABLE@@@@
echo
echo "  === configuration ==="
echo "  probe directory set to:      $probe_dir"
echo ""

echo "  === crypto === "
echo "  library:                     $crapi_libname"
echo "     libs:                     $crapi_LIBS"
echo "   cflags:                     $crapi_CFLAGS"
echo ""

echo "Valgrind checks enabled:       $vgcheck"
echo "CFLAGS:                        $CFLAGS"
echo "CXXFLAGS:                      $CXXFLAGS"<|MERGE_RESOLUTION|>--- conflicted
+++ resolved
@@ -475,7 +475,6 @@
 	CPPFLAGS="$save_CPPFLAGS"
 fi
 
-<<<<<<< HEAD
 # (AM_PATH_PYTHON) cannot be used for multiple Python version at once
 if test "x${python3_bind}" = xyes; then
 	AC_PATH_PROG([PYTHON3], [python3])
@@ -504,16 +503,6 @@
 	AC_SUBST(py3execdir, $PYTHON3_EXECDIR)
 fi
 
-AC_ARG_ENABLE([selinux_policy],
-     [AC_HELP_STRING([--enable-selinux_policy], [enable SELinux policy (default=no)])],
-     [case "${enableval}" in
-       yes) selinux_policy=yes ;;
-       no)  selinux_policy=no  ;;
-       *) AC_MSG_ERROR([bad value ${enableval} for --enable-selinux_policy]) ;;
-     esac],[selinux_policy=no])
-
-=======
->>>>>>> f3e65dc3
 @@@@PROBE_EVAL@@@@
 
 AM_CONDITIONAL([WANT_CCE],  test "$cce"  = yes)
